--- conflicted
+++ resolved
@@ -58,7 +58,7 @@
 
         configs = toMap(settingsFile.getConfigs(),
                 AdUnitConfig::getId,
-                config -> ObjectUtils.firstNonNull(config.getConfig(), StringUtils.EMPTY));
+                config -> ObjectUtils.defaultIfNull(config.getConfig(), StringUtils.EMPTY));
 
         this.storedIdToRequest = readStoredData(fileSystem, Objects.requireNonNull(storedRequestsDir));
         this.storedIdToImp = readStoredData(fileSystem, Objects.requireNonNull(storedImpsDir));
@@ -101,6 +101,12 @@
         return getStoredData(accountId, requestIds, Collections.emptySet(), timeout);
     }
 
+    @Override
+    public Future<StoredDataResult> getVideoStoredData(String accountId, Set<String> requestIds, Set<String> impIds,
+                                                       Timeout timeout) {
+        return getStoredData(accountId, requestIds, impIds, timeout);
+    }
+
     /**
      * Creates {@link StoredResponseDataResult} by checking if any ids are missed in storedResponse map
      * and adding an error to list for each missed Id
@@ -115,19 +121,6 @@
                 errorsForMissedIds(responseIds, storedIdToSeatBid, StoredDataType.seatbid)));
     }
 
-<<<<<<< HEAD
-=======
-    @Override
-    public Future<StoredDataResult> getAmpStoredData(Set<String> requestIds, Set<String> impIds, Timeout timeout) {
-        return getStoredData(requestIds, Collections.emptySet(), timeout);
-    }
-
-    @Override
-    public Future<StoredDataResult> getVideoStoredData(Set<String> requestIds, Set<String> impIds, Timeout timeout) {
-        return getStoredData(requestIds, impIds, timeout);
-    }
-
->>>>>>> dfac8a6a
     private static <T, K, U> Map<K, U> toMap(List<T> list, Function<T, K> keyMapper, Function<T, U> valueMapper) {
         return list != null ? list.stream().collect(Collectors.toMap(keyMapper, valueMapper)) : Collections.emptyMap();
     }
@@ -166,7 +159,7 @@
      * Returns corresponding stored id with json.
      */
     private static Map<String, String> existingStoredIdToJson(Set<String> requestedIds,
-                                  Map<String, String> storedIdToJson) {
+                                                              Map<String, String> storedIdToJson) {
         return requestedIds.stream()
                 .filter(storedIdToJson::containsKey)
                 .collect(Collectors.toMap(Function.identity(), storedIdToJson::get));
