package org.prebid.server.metric;

import com.codahale.metrics.MetricRegistry;
import com.iab.openrtb.request.Imp;
import org.prebid.server.bidder.BidderCatalog;
import org.prebid.server.metric.model.AccountMetricsVerbosityLevel;

import java.util.ArrayList;
import java.util.Collection;
import java.util.EnumMap;
import java.util.HashMap;
import java.util.List;
import java.util.Map;
import java.util.Objects;
import java.util.function.Function;
import java.util.stream.Collectors;

/**
 * Defines interface for submitting different kinds of metrics.
 */
public class Metrics extends UpdatableMetrics {

    private static final String METRICS_UNKNOWN_BIDDER = "UNKNOWN";

    private final AccountMetricsVerbosity accountMetricsVerbosity;
    private final BidderCatalog bidderCatalog;

    private final Function<MetricName, RequestStatusMetrics> requestMetricsCreator;
    private final Function<String, AccountMetrics> accountMetricsCreator;
    private final Function<String, AdapterMetrics> adapterMetricsCreator;
    private final Function<String, CircuitBreakerMetrics> circuitBreakerMetricsCreator;
    // not thread-safe maps are intentionally used here because it's harmless in this particular case - eventually
    // this all boils down to metrics lookup by underlying metric registry and that operation is guaranteed to be
    // thread-safe
    private final Map<MetricName, RequestStatusMetrics> requestMetrics;
    private final Map<String, AccountMetrics> accountMetrics;
    private final Map<String, AdapterMetrics> adapterMetrics;
    private final UserSyncMetrics userSyncMetrics;
    private final CookieSyncMetrics cookieSyncMetrics;
    private final PrivacyMetrics privacyMetrics;
    private final Map<String, CircuitBreakerMetrics> circuitBreakerMetrics;
    private final TimeoutNotificationMetrics timeoutNotificationMetrics;

    public Metrics(MetricRegistry metricRegistry, CounterType counterType, AccountMetricsVerbosity
            accountMetricsVerbosity, BidderCatalog bidderCatalog) {
        super(metricRegistry, counterType, MetricName::toString);

        this.accountMetricsVerbosity = Objects.requireNonNull(accountMetricsVerbosity);
        this.bidderCatalog = Objects.requireNonNull(bidderCatalog);

        requestMetricsCreator = requestType -> new RequestStatusMetrics(metricRegistry, counterType, requestType);
        accountMetricsCreator = account -> new AccountMetrics(metricRegistry, counterType, account);
        adapterMetricsCreator = adapterType -> new AdapterMetrics(metricRegistry, counterType, adapterType);
        circuitBreakerMetricsCreator = id -> new CircuitBreakerMetrics(metricRegistry, counterType, id);
        requestMetrics = new EnumMap<>(MetricName.class);
        accountMetrics = new HashMap<>();
        adapterMetrics = new HashMap<>();
        userSyncMetrics = new UserSyncMetrics(metricRegistry, counterType);
        cookieSyncMetrics = new CookieSyncMetrics(metricRegistry, counterType);
        privacyMetrics = new PrivacyMetrics(metricRegistry, counterType);
        circuitBreakerMetrics = new HashMap<>();
        timeoutNotificationMetrics = new TimeoutNotificationMetrics(metricRegistry, counterType);
    }

    RequestStatusMetrics forRequestType(MetricName requestType) {
        return requestMetrics.computeIfAbsent(requestType, requestMetricsCreator);
    }

    AccountMetrics forAccount(String account) {
        return accountMetrics.computeIfAbsent(account, accountMetricsCreator);
    }

    AdapterMetrics forAdapter(String adapterType) {
        return adapterMetrics.computeIfAbsent(adapterType, adapterMetricsCreator);
    }

    UserSyncMetrics userSync() {
        return userSyncMetrics;
    }

    CookieSyncMetrics cookieSync() {
        return cookieSyncMetrics;
    }

    PrivacyMetrics privacy() {
        return privacyMetrics;
    }

    CircuitBreakerMetrics forCircuitBreaker(String id) {
        return circuitBreakerMetrics.computeIfAbsent(id, circuitBreakerMetricsCreator);
    }

    public void updateSafariRequestsMetric(boolean isSafari) {
        if (isSafari) {
            incCounter(MetricName.safari_requests);
        }
    }

    public void updateAppAndNoCookieAndImpsRequestedMetrics(boolean isApp, boolean liveUidsPresent, boolean isSafari,
                                                            int numImps) {
        if (isApp) {
            incCounter(MetricName.app_requests);
        } else if (!liveUidsPresent) {
            incCounter(MetricName.no_cookie_requests);
            if (isSafari) {
                incCounter(MetricName.safari_no_cookie_requests);
            }
        }
        incCounter(MetricName.imps_requested, numImps);
    }

    public void updateImpTypesMetrics(Map<String, Long> countPerMediaType) {
        for (Map.Entry<String, Long> mediaTypeCount : countPerMediaType.entrySet()) {
            switch (mediaTypeCount.getKey()) {
                case "banner":
                    incCounter(MetricName.imps_banner, mediaTypeCount.getValue());
                    break;
                case "video":
                    incCounter(MetricName.imps_video, mediaTypeCount.getValue());
                    break;
                case "native":
                    incCounter(MetricName.imps_native, mediaTypeCount.getValue());
                    break;
                case "audio":
                    incCounter(MetricName.imps_audio, mediaTypeCount.getValue());
                    break;
                default:
                    // ignore unrecognized media types
                    break;
            }
        }
    }

    public void updateImpTypesMetrics(List<Imp> imps) {

        final Map<String, Long> mediaTypeToCount = imps.stream()
                .map(Metrics::getPresentMediaTypes)
                .flatMap(Collection::stream)
                .collect(Collectors.groupingBy(Function.identity(), Collectors.counting()));

        updateImpTypesMetrics(mediaTypeToCount);
    }

    private static List<String> getPresentMediaTypes(Imp imp) {
        final List<String> impMediaTypes = new ArrayList<>();

        if (imp.getBanner() != null) {
            impMediaTypes.add("banner");
        }
        if (imp.getVideo() != null) {
            impMediaTypes.add("video");
        }
        if (imp.getXNative() != null) {
            impMediaTypes.add("native");
        }
        if (imp.getAudio() != null) {
            impMediaTypes.add("audio");
        }

        return impMediaTypes;
    }

    public void updateRequestTimeMetric(long millis) {
        updateTimer(MetricName.request_time, millis);
    }

    public void updateRequestTypeMetric(MetricName requestType, MetricName requestStatus) {
        forRequestType(requestType).incCounter(requestStatus);
    }

    public void updateAccountRequestMetrics(String accountId, MetricName requestType) {
        final AccountMetricsVerbosityLevel verbosityLevel = accountMetricsVerbosity.forAccount(accountId);
        if (verbosityLevel.isAtLeast(AccountMetricsVerbosityLevel.basic)) {
            final AccountMetrics accountMetrics = forAccount(accountId);

            accountMetrics.incCounter(MetricName.requests);
            if (verbosityLevel.isAtLeast(AccountMetricsVerbosityLevel.detailed)) {
                accountMetrics.requestType(requestType).incCounter(MetricName.requests);
            }
        }
    }

    public void updateAccountRequestRejectedMetrics(String accountId) {
        final AccountMetrics accountMetrics = forAccount(accountId);
        accountMetrics.requests().incCounter(MetricName.rejected);
    }

    public void updateAdapterRequestTypeAndNoCookieMetrics(String bidder, MetricName requestType, boolean noCookie) {
        final AdapterMetrics adapterMetrics = forAdapter(resolveMetricsBidderName(bidder));

        adapterMetrics.requestType(requestType).incCounter(MetricName.requests);

        if (noCookie) {
            adapterMetrics.incCounter(MetricName.no_cookie_requests);
        }
    }

    public void updateAdapterResponseTime(String bidder, String accountId, int responseTime) {
        final String metricsBidderName = resolveMetricsBidderName(bidder);
        final AdapterMetrics adapterMetrics = forAdapter(metricsBidderName);
        adapterMetrics.updateTimer(MetricName.request_time, responseTime);

        if (accountMetricsVerbosity.forAccount(accountId).isAtLeast(AccountMetricsVerbosityLevel.detailed)) {
            final AdapterMetrics accountAdapterMetrics = forAccount(accountId).forAdapter(metricsBidderName);
            accountAdapterMetrics.updateTimer(MetricName.request_time, responseTime);
        }
    }

    public void updateAdapterRequestNobidMetrics(String bidder, String accountId) {
        final String metricsBidderName = resolveMetricsBidderName(bidder);
        forAdapter(metricsBidderName).request().incCounter(MetricName.nobid);
        if (accountMetricsVerbosity.forAccount(accountId).isAtLeast(AccountMetricsVerbosityLevel.detailed)) {
            forAccount(accountId).forAdapter(metricsBidderName).request().incCounter(MetricName.nobid);
        }
    }

    public void updateAdapterRequestGotbidsMetrics(String bidder, String accountId) {
        final String metricsBidderName = resolveMetricsBidderName(bidder);
        forAdapter(metricsBidderName).request().incCounter(MetricName.gotbids);
        if (accountMetricsVerbosity.forAccount(accountId).isAtLeast(AccountMetricsVerbosityLevel.detailed)) {
            forAccount(accountId).forAdapter(metricsBidderName).request().incCounter(MetricName.gotbids);
        }
    }

    public void updateAdapterBidMetrics(String bidder, String accountId, long cpm, boolean isAdm, String bidType) {
        final String metricsBidderName = resolveMetricsBidderName(bidder);
        final AdapterMetrics adapterMetrics = forAdapter(metricsBidderName);
        adapterMetrics.updateHistogram(MetricName.prices, cpm);
        adapterMetrics.incCounter(MetricName.bids_received);
        adapterMetrics.forBidType(bidType)
                .incCounter(isAdm ? MetricName.adm_bids_received : MetricName.nurl_bids_received);

        if (accountMetricsVerbosity.forAccount(accountId).isAtLeast(AccountMetricsVerbosityLevel.detailed)) {
            final AdapterMetrics accountAdapterMetrics = forAccount(accountId).forAdapter(metricsBidderName);
            accountAdapterMetrics.updateHistogram(MetricName.prices, cpm);
            accountAdapterMetrics.incCounter(MetricName.bids_received);
        }
    }

    public void updateAdapterRequestErrorMetric(String bidder, MetricName errorMetric) {
        forAdapter(resolveMetricsBidderName(bidder)).request().incCounter(errorMetric);
    }

    public void updateUserSyncOptoutMetric() {
        userSync().incCounter(MetricName.opt_outs);
    }

    public void updateUserSyncBadRequestMetric() {
        userSync().incCounter(MetricName.bad_requests);
    }

    public void updateUserSyncSetsMetric(String bidder) {
        userSync().forBidder(bidder).incCounter(MetricName.sets);
    }

    public void updateUserSyncTcfBlockedMetric(String bidder) {
        userSync().forBidder(bidder).tcf().incCounter(MetricName.blocked);
    }

    public void updateCookieSyncRequestMetric() {
        incCounter(MetricName.cookie_sync_requests);
    }

    public void updateCookieSyncGenMetric(String bidder) {
        cookieSync().forBidder(bidder).incCounter(MetricName.gen);
    }

    public void updateCookieSyncMatchesMetric(String bidder) {
        cookieSync().forBidder(bidder).incCounter(MetricName.matches);
    }

    public void updateCookieSyncTcfBlockedMetric(String bidder) {
        cookieSync().forBidder(resolveMetricsBidderName(bidder)).tcf().incCounter(MetricName.blocked);
    }

    public void updateAuctionTcfMetrics(String bidder,
                                        MetricName requestType,
                                        boolean useridRemoved,
                                        boolean geoMasked,
                                        boolean requestBlocked,
                                        boolean analyticsBlocked) {

        final TcfMetrics tcf = forAdapter(resolveMetricsBidderName(bidder)).requestType(requestType).tcf();

        if (useridRemoved) {
            tcf.incCounter(MetricName.userid_removed);
        }
        if (geoMasked) {
            tcf.incCounter(MetricName.geo_masked);
        }
        if (requestBlocked) {
            tcf.incCounter(MetricName.request_blocked);
        }
        if (analyticsBlocked) {
            tcf.incCounter(MetricName.analytics_blocked);
        }
    }

    public void updatePrivacyCoppaMetric() {
        privacy().incCounter(MetricName.coppa);
    }

    public void updatePrivacyLmtMetric() {
        privacy().incCounter(MetricName.lmt);
    }

    public void updatePrivacyCcpaMetrics(boolean isSpecified, boolean isEnforced) {
        if (isSpecified) {
            privacy().usp().incCounter(MetricName.specified);
        }
        if (isEnforced) {
            privacy().usp().incCounter(MetricName.opt_out);
        }
    }

    public void updatePrivacyTcfMissingMetric() {
        privacy().tcf().incCounter(MetricName.missing);
    }

    public void updatePrivacyTcfInvalidMetric() {
        privacy().tcf().incCounter(MetricName.invalid);
    }

    public void updatePrivacyTcfGeoMetric(int version, Boolean inEea) {
        final UpdatableMetrics versionMetrics = version == 2 ? privacy().tcf().v2() : privacy().tcf().v1();

        final MetricName metricName = inEea == null
                ? MetricName.unknown_geo
                : inEea ? MetricName.in_geo : MetricName.out_geo;

        versionMetrics.incCounter(metricName);
    }

    public void updatePrivacyTcfVendorListMissingMetric(int version) {
        updatePrivacyTcfVendorListMetric(version, MetricName.missing);
    }

    public void updatePrivacyTcfVendorListOkMetric(int version) {
        updatePrivacyTcfVendorListMetric(version, MetricName.ok);
    }

    public void updatePrivacyTcfVendorListErrorMetric(int version) {
        updatePrivacyTcfVendorListMetric(version, MetricName.err);
    }

    public void updatePrivacyTcfVendorListFallbackMetric(int version) {
        updatePrivacyTcfVendorListMetric(version, MetricName.fallback);
    }

    private void updatePrivacyTcfVendorListMetric(int version, MetricName metricName) {
        final TcfMetrics tcfMetrics = privacy().tcf();
        final TcfMetrics.TcfVersionMetrics tcfVersionMetrics = version == 2 ? tcfMetrics.v2() : tcfMetrics.v1();
        tcfVersionMetrics.vendorList().incCounter(metricName);
    }

    public void updateConnectionAcceptErrors() {
        incCounter(MetricName.connection_accept_errors);
    }

    public void updateDatabaseQueryTimeMetric(long millis) {
        updateTimer(MetricName.db_query_time, millis);
    }

    public void updateDatabaseCircuitBreakerMetric(boolean opened) {
        if (opened) {
            incCounter(MetricName.db_circuitbreaker_opened);
        } else {
            incCounter(MetricName.db_circuitbreaker_closed);
        }
    }

    public void updateHttpClientCircuitBreakerMetric(String id, boolean opened) {
        if (opened) {
            forCircuitBreaker(id).incCounter(MetricName.httpclient_circuitbreaker_opened);
        } else {
            forCircuitBreaker(id).incCounter(MetricName.httpclient_circuitbreaker_closed);
        }
    }

    public void updateGeoLocationMetric(boolean successful) {
        incCounter(MetricName.geolocation_requests);
        if (successful) {
            incCounter(MetricName.geolocation_successful);
        } else {
            incCounter(MetricName.geolocation_fail);
        }
    }

    public void updateGeoLocationCircuitBreakerMetric(boolean opened) {
        if (opened) {
            incCounter(MetricName.geolocation_circuitbreaker_opened);
        } else {
            incCounter(MetricName.geolocation_circuitbreaker_closed);
        }
    }

    public void updateStoredRequestMetric(boolean found) {
        if (found) {
            incCounter(MetricName.stored_requests_found);
        } else {
            incCounter(MetricName.stored_requests_missing);
        }
    }

    public void updateStoredImpsMetric(boolean found) {
        if (found) {
            incCounter(MetricName.stored_imps_found);
        } else {
            incCounter(MetricName.stored_imps_missing);
        }
    }

    public void updateCacheRequestSuccessTime(long timeElapsed) {
        updateTimer(MetricName.prebid_cache_request_success_time, timeElapsed);
    }

    public void updateCacheRequestFailedTime(long timeElapsed) {
        updateTimer(MetricName.prebid_cache_request_error_time, timeElapsed);
    }

<<<<<<< HEAD
    public void updateTimeoutNotificationMetric(boolean success) {
        if (success) {
            timeoutNotificationMetrics.incCounter(MetricName.ok);
        } else {
            timeoutNotificationMetrics.incCounter(MetricName.failed);
        }
=======
    private String resolveMetricsBidderName(String bidder) {
        return bidderCatalog.isValidName(bidder) ? bidder : METRICS_UNKNOWN_BIDDER;
>>>>>>> 393b7f3b
    }
}<|MERGE_RESOLUTION|>--- conflicted
+++ resolved
@@ -418,16 +418,15 @@
         updateTimer(MetricName.prebid_cache_request_error_time, timeElapsed);
     }
 
-<<<<<<< HEAD
     public void updateTimeoutNotificationMetric(boolean success) {
         if (success) {
             timeoutNotificationMetrics.incCounter(MetricName.ok);
         } else {
             timeoutNotificationMetrics.incCounter(MetricName.failed);
         }
-=======
+    }
+
     private String resolveMetricsBidderName(String bidder) {
         return bidderCatalog.isValidName(bidder) ? bidder : METRICS_UNKNOWN_BIDDER;
->>>>>>> 393b7f3b
     }
 }