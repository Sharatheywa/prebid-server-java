--- conflicted
+++ resolved
@@ -3,31 +3,6 @@
     {
       "type": "json",
       "value": {
-<<<<<<< HEAD
-=======
-        "id": "f227a07f-1579-4465-bc5e-5c5b02a0c180",
-        "impid": "impStoredAuctionResponse",
-        "price": 0.8,
-        "wurl": "http://localhost:8080/event?t=win&b=f227a07f-1579-4465-bc5e-5c5b02a0c180&a=5001&ts=1000&bidder=rubicon&f=i&int="
-      }
-    },
-    {
-      "type": "json",
-      "value": {
-        "id": "466223845",
-        "impid": "impId2",
-        "price": 4.26,
-        "adm": "adm2",
-        "crid": "crid2",
-        "w": 300,
-        "h": 600,
-        "wurl": "http://localhost:8080/event?t=win&b=466223845&a=5001&ts=1000&bidder=rubicon&f=i&int="
-      }
-    },
-    {
-      "type": "json",
-      "value": {
->>>>>>> 8984191b
         "id": "7706636740145184840",
         "impid": "impId3",
         "price": 5,
@@ -58,7 +33,6 @@
     {
       "type": "json",
       "value": {
-<<<<<<< HEAD
         "id": "466223845",
         "impid": "impId2",
         "price": 4.26,
@@ -66,42 +40,7 @@
         "crid": "crid2",
         "w": 300,
         "h": 600,
-        "wurl": "http://localhost:8080/event?t=win&b=466223845&a=5001&ts=1000&bidder=rubicon&f=i"
-=======
-        "id": "f227a07f-1579-4465-bc5e-5c5b02a0c181",
-        "impid": "impStoredBidResponse",
-        "price": 0.8,
-        "wurl": "http://localhost:8080/event?t=win&b=f227a07f-1579-4465-bc5e-5c5b02a0c181&a=5001&ts=1000&bidder=rubicon&f=i&int="
-      }
-    },
-    {
-      "type": "json",
-      "value": {
-        "id": "928185755156387460",
-        "impid": "impId131",
-        "price": 1,
-        "adm": "{\"assets\":[{\"id\":0,\"img\":{\"url\":\"http://vcdn.adnxs.com/p/creative-image/5e/b6/de/c3/5eb6dec3-4854-4dcd-980a-347f36ab502e.jpg\",\"w\":3000,\"h\":2250,\"ext\":{\"appnexus\":{\"prevent_crop\":0}}}},{\"id\":1,\"title\":{\"text\":\"This is an example Prebid Native creative\"}},{\"id\":2,\"data\":{\"value\":\"Prebid.org\"}},{\"id\":3,\"data\":{\"value\":\"ThisisaPrebidNativeCreative.Therearemanylikeit,butthisoneismine.\"}}],\"link\":{\"url\":\"http://nym1-ib.adnxs.com/click?AAAAAAAA8D8AAAAAAADwPwAAAAAAAAAAAAAAAAAA8D8AAAAAAADwPwhdYz3ZyNFNG3fXpZUyLXNZ0o5aAAAAACrElgC-AwAAvgMAAAIAAAC98iUEeP4QAAAAAABVU0QAVVNEAAEAAQARIAAAAAABAgQCAAAAAAEAhBaSXgAAAAA./pp=${AUCTION_PRICE}/cnd=%21OwwGAQiGmooHEL3llyEY-PxDIAQoADoRZGVmYXVsdCNOWU0yOjQwMjM./bn=75922/test=1/referrer=prebid.org/clickenc=http%3A%2F%2Fprebid.org%2Fdev-docs%2Fshow-native-ads.html\"},\"imptrackers\":[\"http://nym1-ib.adnxs.com/openrtb_win?e=wqT_3QLFBqBFAwAAAwDWAAUBCNmku9QFEIi6jeuTm_LoTRib7t2u2tLMlnMqNgkAAAECCPA_EQEHEAAA8D8ZCQkIAAAhCQkI8D8pEQkAMQkJqAAAMKqI2wQ4vgdAvgdIAlC95ZchWPj8Q2AAaJFAeJLRBIABAYoBA1VTRJIFBvBQmAEBoAEBqAEBsAEAuAECwAEEyAEC0AEJ2AEA4AEB8AEAigI7dWYoJ2EnLCAxMzc2ODYwLCAxNTE5MzA5NDAxKTt1ZigncicsIDY5NTk1ODM3Nh4A8IqSAvUBIXRETkdfUWlHbW9vSEVMM2xseUVZQUNENF9FTXdBRGdBUUFSSXZnZFFxb2piQkZnQVlMTURhQUJ3QUhnQWdBRUFpQUVBa0FFQm1BRUJvQUVCcUFFRHNBRUF1UUVwaTRpREFBRHdQOEVCS1l1SWd3QUE4RF9KQVhfelYzek1zXzBfMlFFQUFBAQMkRHdQLUFCQVBVQgEOLEFKZ0NBS0FDQUxVQwUQBEwwCQjwTE1BQ0FNZ0NBT0FDQU9nQ0FQZ0NBSUFEQVpBREFKZ0RBYWdEaHBxS0I3b0RFV1JsWm1GMWJIUWpUbGxOTWpvME1ESXqaAjkhT3d3R0FRNvgA8E4tUHhESUFRb0FEb1JaR1ZtWVhWc2RDTk9XVTB5T2pRd01qTS7YAugH4ALH0wHqAgpwcmViaWQub3Jn8gIRCgZBRFZfSUQSBzEzNzY4NjDyARQMQ1BHXwEUNDM1MDMwOTjyAhEKBUNQARPwmQgxNDg0NzIzOIADAYgDAZADAJgDFKADAaoDAMADkBzIAwDYAwDgAwDoAwD4AwOABACSBAkvb3BlbnJ0YjKYBACiBAwxNTIuMTkzLjYuNzSoBJrMI7IEDAgAEAAYACAAMAA4ALgEAMAEAMgEANIEEWRlZmF1bHQjTllNMjo0MDIz2gQCCADgBADwBL3llyGIBQGYBQCgBf____8FA1ABqgULc29tZS1yZXEtaWTABQDJBQAFARTwP9IFCQkFC2QAAADYBQHgBQHwBd4C-gUECAAQAJAGAZgGAA..&s=08b1535744639c904684afe46e3c6c0e4786089f&test=1&referrer=prebid.org&pp=${AUCTION_PRICE}\"],\"jstracker\":\"<scriptsrc=\\\"http://www.dummyurl.js\\\"></script>\"}",
-        "adid": "69595837",
-        "adomain": [
-          "appnexus.com"
-        ],
-        "iurl": "http://nym1-ib.adnxs.com/cr?id=69595837",
-        "cid": "958",
-        "crid": "69595837",
-        "cat": [
-          "IAB20-3"
-        ],
-        "ext": {
-          "appnexus": {
-            "brand_id": 1,
-            "brand_category_id": 1,
-            "auction_id": 5607483846416358664,
-            "bidder_id": 2,
-            "bid_ad_type": 3
-          }
-        },
-        "wurl": "http://localhost:8080/event?t=win&b=928185755156387460&a=5001&ts=1000&bidder=appnexus&f=i&int="
->>>>>>> 8984191b
+        "wurl": "http://localhost:8080/event?t=win&b=466223845&a=5001&ts=1000&bidder=rubicon&f=i&int="
       }
     },
     {
@@ -146,7 +85,7 @@
         "impid": "impStoredAuctionResponse",
         "crid": "crid1",
         "price": 0.8,
-        "wurl": "http://localhost:8080/event?t=win&b=f227a07f-1579-4465-bc5e-5c5b02a0c180&a=5001&ts=1000&bidder=rubicon&f=i"
+        "wurl": "http://localhost:8080/event?t=win&b=f227a07f-1579-4465-bc5e-5c5b02a0c180&a=5001&ts=1000&bidder=rubicon&f=i&int="
       }
     },
     {
@@ -156,7 +95,7 @@
         "impid": "impStoredBidResponse",
         "crid": "crid1",
         "price": 0.8,
-        "wurl": "http://localhost:8080/event?t=win&b=f227a07f-1579-4465-bc5e-5c5b02a0c181&a=5001&ts=1000&bidder=rubicon&f=i"
+        "wurl": "http://localhost:8080/event?t=win&b=f227a07f-1579-4465-bc5e-5c5b02a0c181&a=5001&ts=1000&bidder=rubicon&f=i&int="
       }
     },
     {
@@ -185,7 +124,7 @@
             "bid_ad_type": 3
           }
         },
-        "wurl": "http://localhost:8080/event?t=win&b=928185755156387460&a=5001&ts=1000&bidder=appnexus&f=i"
+        "wurl": "http://localhost:8080/event?t=win&b=928185755156387460&a=5001&ts=1000&bidder=appnexus&f=i&int="
       }
     },
     {
