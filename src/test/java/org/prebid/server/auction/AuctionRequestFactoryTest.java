--- conflicted
+++ resolved
@@ -1316,19 +1316,12 @@
     private void givenBidRequest(BidRequest bidRequest) {
         try {
             given(routingContext.getBody()).willReturn(Buffer.buffer(mapper.writeValueAsString(bidRequest)));
-<<<<<<< HEAD
-
-            given(storedRequestProcessor.processStoredRequests(any(), any()))
-                    .willReturn(Future.succeededFuture(bidRequest));
-
-            given(requestValidator.validate(any())).willReturn(ValidationResult.success());
-=======
->>>>>>> eae7bdda
         } catch (JsonProcessingException e) {
             throw new RuntimeException(e);
         }
 
-        given(storedRequestProcessor.processStoredRequests(any())).willReturn(Future.succeededFuture(bidRequest));
+        given(storedRequestProcessor.processStoredRequests(any(), any()))
+                .willReturn(Future.succeededFuture(bidRequest));
 
         given(requestValidator.validate(any())).willReturn(ValidationResult.success());
     }
