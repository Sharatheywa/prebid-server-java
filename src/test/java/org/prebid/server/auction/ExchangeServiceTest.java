package org.prebid.server.auction;

import com.fasterxml.jackson.core.JsonProcessingException;
import com.fasterxml.jackson.core.type.TypeReference;
import com.fasterxml.jackson.databind.JsonNode;
import com.fasterxml.jackson.databind.node.ObjectNode;
import com.iab.openrtb.request.App;
import com.iab.openrtb.request.Banner;
import com.iab.openrtb.request.BidRequest;
import com.iab.openrtb.request.BidRequest.BidRequestBuilder;
import com.iab.openrtb.request.Device;
import com.iab.openrtb.request.Format;
import com.iab.openrtb.request.Geo;
import com.iab.openrtb.request.Imp;
import com.iab.openrtb.request.Imp.ImpBuilder;
import com.iab.openrtb.request.Publisher;
import com.iab.openrtb.request.Regs;
import com.iab.openrtb.request.Site;
import com.iab.openrtb.request.User;
import com.iab.openrtb.response.Bid;
import com.iab.openrtb.response.BidResponse;
import com.iab.openrtb.response.SeatBid;
import io.vertx.core.Future;
import org.apache.commons.collections4.MapUtils;
import org.junit.Before;
import org.junit.Rule;
import org.junit.Test;
import org.mockito.ArgumentCaptor;
import org.mockito.Mock;
import org.mockito.Spy;
import org.mockito.junit.MockitoJUnit;
import org.mockito.junit.MockitoRule;
import org.prebid.server.VertxTest;
import org.prebid.server.auction.model.AuctionContext;
import org.prebid.server.auction.model.BidRequestCacheInfo;
import org.prebid.server.auction.model.BidderPrivacyResult;
import org.prebid.server.auction.model.BidderResponse;
import org.prebid.server.auction.model.StoredResponseResult;
import org.prebid.server.bidder.Bidder;
import org.prebid.server.bidder.BidderCatalog;
import org.prebid.server.bidder.HttpBidderRequester;
import org.prebid.server.bidder.Usersyncer;
import org.prebid.server.bidder.model.BidderBid;
import org.prebid.server.bidder.model.BidderError;
import org.prebid.server.bidder.model.BidderSeatBid;
import org.prebid.server.cookie.UidsCookie;
import org.prebid.server.currency.CurrencyConversionService;
import org.prebid.server.exception.InvalidRequestException;
import org.prebid.server.exception.PreBidException;
import org.prebid.server.execution.Timeout;
import org.prebid.server.execution.TimeoutFactory;
import org.prebid.server.metric.MetricName;
import org.prebid.server.metric.Metrics;
import org.prebid.server.proto.openrtb.ext.ExtPrebid;
import org.prebid.server.proto.openrtb.ext.request.ExtApp;
import org.prebid.server.proto.openrtb.ext.request.ExtBidderConfig;
import org.prebid.server.proto.openrtb.ext.request.ExtBidderConfigFpd;
import org.prebid.server.proto.openrtb.ext.request.ExtGranularityRange;
import org.prebid.server.proto.openrtb.ext.request.ExtPriceGranularity;
import org.prebid.server.proto.openrtb.ext.request.ExtRegs;
import org.prebid.server.proto.openrtb.ext.request.ExtRequest;
import org.prebid.server.proto.openrtb.ext.request.ExtRequestCurrency;
import org.prebid.server.proto.openrtb.ext.request.ExtRequestPrebid;
import org.prebid.server.proto.openrtb.ext.request.ExtRequestPrebidBidderConfig;
import org.prebid.server.proto.openrtb.ext.request.ExtRequestPrebidCache;
import org.prebid.server.proto.openrtb.ext.request.ExtRequestPrebidCacheBids;
import org.prebid.server.proto.openrtb.ext.request.ExtRequestPrebidCacheVastxml;
import org.prebid.server.proto.openrtb.ext.request.ExtRequestPrebidData;
import org.prebid.server.proto.openrtb.ext.request.ExtRequestPrebidSchain;
import org.prebid.server.proto.openrtb.ext.request.ExtRequestPrebidSchainSchain;
import org.prebid.server.proto.openrtb.ext.request.ExtRequestPrebidSchainSchainNode;
import org.prebid.server.proto.openrtb.ext.request.ExtRequestTargeting;
import org.prebid.server.proto.openrtb.ext.request.ExtSite;
import org.prebid.server.proto.openrtb.ext.request.ExtSource;
import org.prebid.server.proto.openrtb.ext.request.ExtUser;
import org.prebid.server.proto.openrtb.ext.request.ExtUserDigiTrust;
import org.prebid.server.proto.openrtb.ext.request.ExtUserEid;
import org.prebid.server.proto.openrtb.ext.request.ExtUserPrebid;
import org.prebid.server.proto.openrtb.ext.response.BidType;
import org.prebid.server.proto.openrtb.ext.response.ExtBidPrebid;
import org.prebid.server.proto.openrtb.ext.response.ExtBidResponse;
import org.prebid.server.proto.openrtb.ext.response.ExtBidderError;
import org.prebid.server.proto.openrtb.ext.response.ExtHttpCall;
import org.prebid.server.settings.model.Account;
import org.prebid.server.validation.ResponseBidValidator;
import org.prebid.server.validation.model.ValidationResult;

import java.io.IOException;
import java.math.BigDecimal;
import java.time.Clock;
import java.time.Instant;
import java.time.ZoneId;
import java.util.HashMap;
import java.util.List;
import java.util.Map;
import java.util.function.Function;
import java.util.stream.Collectors;

import static java.math.BigDecimal.TEN;
import static java.util.Arrays.asList;
import static java.util.Collections.emptyList;
import static java.util.Collections.emptyMap;
import static java.util.Collections.singletonList;
import static java.util.Collections.singletonMap;
import static java.util.function.Function.identity;
import static org.apache.commons.lang3.exception.ExceptionUtils.rethrow;
import static org.assertj.core.api.Assertions.assertThat;
import static org.assertj.core.api.Assertions.assertThatIllegalArgumentException;
import static org.assertj.core.api.Assertions.entry;
import static org.assertj.core.api.Assertions.tuple;
import static org.mockito.ArgumentMatchers.anyBoolean;
import static org.mockito.ArgumentMatchers.anyLong;
import static org.mockito.ArgumentMatchers.anyString;
import static org.mockito.ArgumentMatchers.argThat;
import static org.mockito.ArgumentMatchers.eq;
import static org.mockito.ArgumentMatchers.isNull;
import static org.mockito.ArgumentMatchers.same;
import static org.mockito.BDDMockito.given;
import static org.mockito.Mockito.any;
import static org.mockito.Mockito.anyInt;
import static org.mockito.Mockito.anyList;
import static org.mockito.Mockito.doReturn;
import static org.mockito.Mockito.mock;
import static org.mockito.Mockito.times;
import static org.mockito.Mockito.verify;
import static org.mockito.Mockito.verifyNoMoreInteractions;
import static org.mockito.Mockito.verifyZeroInteractions;
import static org.prebid.server.proto.openrtb.ext.response.BidType.banner;

public class ExchangeServiceTest extends VertxTest {

    @Rule
    public final MockitoRule mockitoRule = MockitoJUnit.rule();

    @Mock
    private BidderCatalog bidderCatalog;
    @Mock
    private Usersyncer usersyncer;
    @Mock
    private StoredResponseProcessor storedResponseProcessor;
    @Mock
    private PrivacyEnforcementService privacyEnforcementService;
    @Mock
    private FpdResolver fpdResolver;
    @Mock
    private HttpBidderRequester httpBidderRequester;
    @Mock
    private ResponseBidValidator responseBidValidator;
    @Mock
    private CurrencyConversionService currencyService;
    @Mock
    private BidResponseCreator bidResponseCreator;
    @Spy
    private BidResponsePostProcessor.NoOpBidResponsePostProcessor bidResponsePostProcessor;
    @Mock
    private Metrics metrics;
    @Mock
    private UidsCookie uidsCookie;

    private Clock clock;

    private ExchangeService exchangeService;

    private Timeout timeout;

    @SuppressWarnings("unchecked")
    @Before
    public void setUp() {
        given(bidResponseCreator.create(anyList(), any(), any(), any(), any(), anyBoolean(), anyLong(), anyBoolean(),
                any()))
                .willReturn(Future.succeededFuture(givenBidResponseWithBids(singletonList(givenBid(identity())))));

        given(bidderCatalog.isValidName(anyString())).willReturn(true);
        given(bidderCatalog.isActive(anyString())).willReturn(true);
        given(bidderCatalog.usersyncerByName(anyString())).willReturn(usersyncer);

        given(privacyEnforcementService.mask(any(), argThat(MapUtils::isNotEmpty), any(), any(), any()))
                .willAnswer(inv ->
                        Future.succeededFuture(((Map<String, User>) inv.getArgument(1)).entrySet().stream()
                                .map(bidderAndUser -> BidderPrivacyResult.builder()
                                        .requestBidder(bidderAndUser.getKey())
                                        .user(bidderAndUser.getValue())
                                        .build())
                                .collect(Collectors.toList())));

        given(privacyEnforcementService.mask(any(), argThat(MapUtils::isEmpty), any(), any(), any()))
                .willReturn(Future.succeededFuture(emptyList()));

<<<<<<< HEAD
        given(responseBidValidator.validate(any(), any(), any())).willReturn(ValidationResult.success());
=======
        given(fpdResolver.resolveUser(any(), any())).willAnswer(invocation -> invocation.getArgument(0));
        given(fpdResolver.resolveSite(any(), any())).willAnswer(invocation -> invocation.getArgument(0));
        given(fpdResolver.resolveApp(any(), any())).willAnswer(invocation -> invocation.getArgument(0));

        given(responseBidValidator.validate(any())).willReturn(ValidationResult.success());
>>>>>>> 2da3462c
        given(usersyncer.getCookieFamilyName()).willReturn("cookieFamily");

        given(currencyService.convertCurrency(any(), any(), any(), any(), any()))
                .willAnswer(invocationOnMock -> invocationOnMock.getArgument(0));

        given(storedResponseProcessor.getStoredResponseResult(any(), any(), any()))
                .willAnswer(inv -> Future.succeededFuture(StoredResponseResult.of(inv.getArgument(0), emptyList())));
        given(storedResponseProcessor.mergeWithBidderResponses(any(), any(), any())).willAnswer(
                inv -> inv.getArgument(0));

        clock = Clock.fixed(Instant.now(), ZoneId.systemDefault());
        timeout = new TimeoutFactory(clock).create(500);

        exchangeService = new ExchangeService(
                0,
                bidderCatalog,
                storedResponseProcessor,
                privacyEnforcementService,
                fpdResolver,
                httpBidderRequester,
                responseBidValidator,
                currencyService,
                bidResponseCreator,
                bidResponsePostProcessor,
                metrics,
                clock,
                jacksonMapper);
    }

    @Test
    public void creationShouldFailOnNegativeExpectedCacheTime() {
        assertThatIllegalArgumentException().isThrownBy(
                () -> new ExchangeService(
                        -1,
                        bidderCatalog,
                        storedResponseProcessor,
                        privacyEnforcementService,
                        fpdResolver,
                        httpBidderRequester,
                        responseBidValidator,
                        currencyService,
                        bidResponseCreator,
                        bidResponsePostProcessor,
                        metrics,
                        clock,
                        jacksonMapper));
    }

    @Test
    public void shouldTolerateImpWithoutExtension() {
        // given
        final BidRequest bidRequest = givenBidRequest(givenSingleImp(null));

        // when
        final BidResponse bidResponse = exchangeService.holdAuction(givenRequestContext(bidRequest)).result();

        // then
        verifyZeroInteractions(bidderCatalog);
        verifyZeroInteractions(httpBidderRequester);
        assertThat(bidResponse).isNotNull();
    }

    @Test
    public void shouldTolerateImpWithUnknownBidderInExtension() {
        // given
        given(bidderCatalog.isValidName(anyString())).willReturn(false);

        final BidRequest bidRequest = givenBidRequest(givenSingleImp(singletonMap("invalid", 0)));

        // when
        final BidResponse bidResponse = exchangeService.holdAuction(givenRequestContext(bidRequest)).result();

        // then
        verify(bidderCatalog).isValidName(eq("invalid"));
        verifyZeroInteractions(httpBidderRequester);
        assertThat(bidResponse).isNotNull();
    }

    @Test
    public void shouldTolerateMissingPrebidImpExtension() {
        // given
        givenBidder(givenEmptySeatBid());

        final BidRequest bidRequest = givenBidRequest(givenSingleImp(singletonMap("someBidder", 1)));

        // when
        exchangeService.holdAuction(givenRequestContext(bidRequest));

        // then
        final BidRequest capturedBidRequest = captureBidRequest();
        assertThat(capturedBidRequest.getImp()).hasSize(1)
                .element(0)
                .returns(mapper.valueToTree(ExtPrebid.of(null, 1)), Imp::getExt);
    }

    @Test
    public void shouldExtractRequestWithBidderSpecificExtension() {
        // given
        givenBidder(givenEmptySeatBid());

        final BidRequest bidRequest = givenBidRequest(singletonList(
                givenImp(doubleMap("prebid", 0, "someBidder", 1), builder -> builder
                        .id("impId")
                        .banner(Banner.builder()
                                .format(singletonList(Format.builder().w(400).h(300).build()))
                                .build()))),
                builder -> builder.id("requestId").tmax(500L));

        // when
        exchangeService.holdAuction(givenRequestContext(bidRequest));

        // then
        final BidRequest capturedBidRequest = captureBidRequest();
        assertThat(capturedBidRequest).isEqualTo(BidRequest.builder()
                .id("requestId")
                .cur(singletonList("USD"))
                .imp(singletonList(Imp.builder()
                        .id("impId")
                        .banner(Banner.builder()
                                .format(singletonList(Format.builder().w(400).h(300).build()))
                                .build())
                        .ext(mapper.valueToTree(ExtPrebid.of(0, 1)))
                        .build()))
                .tmax(500L)
                .build());
    }

    @Test
    public void shouldExtractRequestWithCurrencyRatesExtension() {
        // given
        givenBidder(givenEmptySeatBid());

        final Map<String, Map<String, BigDecimal>> currencyRates = doubleMap(
                "GBP", singletonMap("EUR", BigDecimal.valueOf(1.15)),
                "UAH", singletonMap("EUR", BigDecimal.valueOf(1.1565)));

        final BidRequest bidRequest = givenBidRequest(singletonList(
                givenImp(doubleMap("prebid", 0, "someBidder", 1), builder -> builder
                        .id("impId")
                        .banner(Banner.builder()
                                .format(singletonList(Format.builder().w(400).h(300).build()))
                                .build()))),
                builder -> builder
                        .id("requestId")
                        .ext(ExtRequest.of(
                                ExtRequestPrebid.builder()
                                        .currency(ExtRequestCurrency.of(currencyRates, false))
                                        .build()))
                        .tmax(500L));

        // when
        exchangeService.holdAuction(givenRequestContext(bidRequest));

        // then
        final BidRequest capturedBidRequest = captureBidRequest();
        assertThat(capturedBidRequest).isEqualTo(BidRequest.builder()
                .id("requestId")
                .cur(singletonList("USD"))
                .imp(singletonList(Imp.builder()
                        .id("impId")
                        .banner(Banner.builder()
                                .format(singletonList(Format.builder().w(400).h(300).build()))
                                .build())
                        .ext(mapper.valueToTree(ExtPrebid.of(0, 1)))
                        .build()))
                .ext(ExtRequest.of(
                        ExtRequestPrebid.builder().currency(ExtRequestCurrency.of(currencyRates, false)).build()))
                .tmax(500L)
                .build());
    }

    @Test
    public void shouldExtractMultipleRequests() {
        // given
        final Bidder<?> bidder1 = mock(Bidder.class);
        final Bidder<?> bidder2 = mock(Bidder.class);
        givenBidder("bidder1", bidder1, givenEmptySeatBid());
        givenBidder("bidder2", bidder2, givenEmptySeatBid());

        final BidRequest bidRequest = givenBidRequest(asList(
                givenImp(doubleMap("bidder1", 1, "bidder2", 2), identity()),
                givenImp(singletonMap("bidder1", 3), identity())));

        // when
        exchangeService.holdAuction(givenRequestContext(bidRequest));

        // then
        final ArgumentCaptor<BidRequest> bidRequest1Captor = ArgumentCaptor.forClass(BidRequest.class);
        verify(httpBidderRequester).requestBids(same(bidder1), bidRequest1Captor.capture(), any(), anyBoolean());
        final BidRequest capturedBidRequest1 = bidRequest1Captor.getValue();
        assertThat(capturedBidRequest1.getImp()).hasSize(2)
                .extracting(imp -> imp.getExt().get("bidder").asInt())
                .containsOnly(1, 3);

        final ArgumentCaptor<BidRequest> bidRequest2Captor = ArgumentCaptor.forClass(BidRequest.class);
        verify(httpBidderRequester).requestBids(same(bidder2), bidRequest2Captor.capture(), any(), anyBoolean());
        final BidRequest capturedBidRequest2 = bidRequest2Captor.getValue();
        assertThat(capturedBidRequest2.getImp()).hasSize(1)
                .element(0).returns(2, imp -> imp.getExt().get("bidder").asInt());
    }

    @Test
    public void shouldPassImpWithExtPrebidToDefinedBidder() {
        // given
        final String bidder1Name = "bidder1";
        final String bidder2Name = "bidder2";
        final Bidder<?> bidder1 = mock(Bidder.class);
        final Bidder<?> bidder2 = mock(Bidder.class);
        givenBidder(bidder1Name, bidder1, givenEmptySeatBid());
        givenBidder(bidder2Name, bidder2, givenEmptySeatBid());

        final ObjectNode impExt = mapper.createObjectNode()
                .put(bidder1Name, "ignored1")
                .put(bidder2Name, "ignored2")
                .putPOJO("prebid", doubleMap(bidder1Name, mapper.createObjectNode().put("somefield", "bidder1"),
                        bidder2Name, mapper.createObjectNode().put("somefield", "bidder2")));

        final BidRequest bidRequest = givenBidRequest(singletonList(givenImp(impExt, identity())), identity());

        // when
        exchangeService.holdAuction(givenRequestContext(bidRequest));

        // then
        final ArgumentCaptor<BidRequest> bidRequest1Captor = ArgumentCaptor.forClass(BidRequest.class);
        verify(httpBidderRequester).requestBids(same(bidder1), bidRequest1Captor.capture(), any(), anyBoolean());
        assertThat(bidRequest1Captor.getValue().getImp()).hasSize(1)
                .extracting(imp -> imp.getExt().get("prebid"))
                .containsOnly(mapper.createObjectNode().set("bidder",
                        mapper.createObjectNode().put("somefield", "bidder1")));

        final ArgumentCaptor<BidRequest> bidRequest2Captor = ArgumentCaptor.forClass(BidRequest.class);
        verify(httpBidderRequester).requestBids(same(bidder2), bidRequest2Captor.capture(), any(), anyBoolean());
        assertThat(bidRequest2Captor.getValue().getImp()).hasSize(1)
                .extracting(imp -> imp.getExt().get("prebid"))
                .containsOnly(mapper.createObjectNode().set("bidder",
                        mapper.createObjectNode().put("somefield", "bidder2")));
    }

    @Test
    public void shouldPassRequestWithExtPrebidToDefinedBidder() {
        // given
        final String bidder1Name = "bidder1";
        final String bidder2Name = "bidder2";
        final Bidder<?> bidder1 = mock(Bidder.class);
        final Bidder<?> bidder2 = mock(Bidder.class);
        givenBidder(bidder1Name, bidder1, givenEmptySeatBid());
        givenBidder(bidder2Name, bidder2, givenEmptySeatBid());

        final ExtRequest extRequest = ExtRequest.of(
                ExtRequestPrebid.builder()
                        .bidders(mapper.createObjectNode()
                                .putPOJO(bidder1Name, mapper.createObjectNode().put("test1", "test1"))
                                .putPOJO(bidder2Name, mapper.createObjectNode().put("test2", "test2"))
                                .putPOJO("spam", mapper.createObjectNode().put("spam", "spam")))
                        .auctiontimestamp(1000L)
                        .build());

        final BidRequest bidRequest = givenBidRequest(asList(
                givenImp(singletonMap(bidder1Name, 1), identity()),
                givenImp(singletonMap(bidder2Name, 2), identity())),
                builder -> builder.ext(extRequest));

        // when
        exchangeService.holdAuction(givenRequestContext(bidRequest));

        // then
        final ArgumentCaptor<BidRequest> bidRequest1Captor = ArgumentCaptor.forClass(BidRequest.class);
        verify(httpBidderRequester).requestBids(same(bidder1), bidRequest1Captor.capture(), any(), anyBoolean());

        final BidRequest capturedBidRequest1 = bidRequest1Captor.getValue();
        final ExtRequestPrebid prebid1 = capturedBidRequest1.getExt().getPrebid();
        assertThat(prebid1).isNotNull();
        final JsonNode bidders1 = prebid1.getBidders();
        assertThat(bidders1).isNotNull();
        assertThat(bidders1.fields()).hasSize(1)
                .containsOnly(entry("bidder", mapper.createObjectNode().put("test1", "test1")));

        final ArgumentCaptor<BidRequest> bidRequest2Captor = ArgumentCaptor.forClass(BidRequest.class);
        verify(httpBidderRequester).requestBids(same(bidder2), bidRequest2Captor.capture(), any(), anyBoolean());
        final BidRequest capturedBidRequest2 = bidRequest2Captor.getValue();
        final ExtRequestPrebid prebid2 = capturedBidRequest2.getExt().getPrebid();
        assertThat(prebid2).isNotNull();
        final JsonNode bidders2 = prebid2.getBidders();
        assertThat(bidders2).isNotNull();
        assertThat(bidders2.fields()).hasSize(1)
                .containsOnly(entry("bidder", mapper.createObjectNode().put("test2", "test2")));
    }

    @Test
    public void shouldPassRequestWithInjectedSchainInSourceExt() {
        // given
        final String bidder1Name = "bidder1";
        final String bidder2Name = "bidder2";
        final String bidder3Name = "bidder3";
        final Bidder<?> bidder1 = mock(Bidder.class);
        final Bidder<?> bidder2 = mock(Bidder.class);
        final Bidder<?> bidder3 = mock(Bidder.class);
        givenBidder(bidder1Name, bidder1, givenEmptySeatBid());
        givenBidder(bidder2Name, bidder2, givenEmptySeatBid());
        givenBidder(bidder3Name, bidder3, givenEmptySeatBid());

        final ObjectNode schainExtObjectNode = mapper.createObjectNode().put("any", "any");
        final ExtRequestPrebidSchainSchainNode specificNodes = ExtRequestPrebidSchainSchainNode.of("asi", "sid", 1,
                "rid", "name", "domain", schainExtObjectNode);
        final ExtRequestPrebidSchainSchain specificSchain = ExtRequestPrebidSchainSchain.of("ver", 1,
                singletonList(specificNodes), schainExtObjectNode);
        final ExtRequestPrebidSchain schainForBidders = ExtRequestPrebidSchain.of(
                asList(bidder1Name, bidder2Name),
                specificSchain);
        final ExtRequestPrebidSchainSchain allSchainObject = ExtRequestPrebidSchainSchain.of("ver", 1,
                singletonList(specificNodes), schainExtObjectNode);
        final ExtRequestPrebidSchainSchainNode generalNodes = ExtRequestPrebidSchainSchainNode.of("t", null, 0, "a",
                null, "ads", null);
        final ExtRequestPrebidSchainSchain generalSchain = ExtRequestPrebidSchainSchain.of("t", 123,
                singletonList(generalNodes), null);
        final ExtRequestPrebidSchain allSchain = ExtRequestPrebidSchain.of(singletonList("*"), generalSchain);
        final ExtRequest extRequest = ExtRequest.of(
                ExtRequestPrebid.builder()
                        .schains(asList(schainForBidders, allSchain))
                        .auctiontimestamp(1000L)
                        .build());

        final BidRequest bidRequest = givenBidRequest(asList(
                givenImp(singletonMap(bidder1Name, 1), identity()),
                givenImp(singletonMap(bidder2Name, 2), identity()),
                givenImp(singletonMap(bidder3Name, 3), identity())),
                builder -> builder.ext(extRequest));

        // when
        exchangeService.holdAuction(givenRequestContext(bidRequest));

        // then
        final ArgumentCaptor<BidRequest> bidRequest1Captor = ArgumentCaptor.forClass(BidRequest.class);
        verify(httpBidderRequester).requestBids(same(bidder1), bidRequest1Captor.capture(), any(), anyBoolean());
        final BidRequest capturedBidRequest1 = bidRequest1Captor.getValue();
        ExtSource extSource = capturedBidRequest1.getSource().getExt();
        ExtRequestPrebidSchainSchain requestSchain1 = extSource.getSchain();
        assertThat(requestSchain1).isNotNull();
        assertThat(requestSchain1).isEqualTo(specificSchain);
        assertThat(capturedBidRequest1.getExt().getPrebid().getSchains()).isNull();

        final ArgumentCaptor<BidRequest> bidRequest2Captor = ArgumentCaptor.forClass(BidRequest.class);
        verify(httpBidderRequester).requestBids(same(bidder2), bidRequest2Captor.capture(), any(), anyBoolean());
        final BidRequest capturedBidRequest2 = bidRequest2Captor.getValue();
        ExtRequestPrebidSchainSchain requestSchain2 = extSource.getSchain();
        assertThat(requestSchain2).isNotNull();
        assertThat(requestSchain2).isEqualTo(specificSchain);
        assertThat(capturedBidRequest2.getExt().getPrebid().getSchains()).isNull();

        final ArgumentCaptor<BidRequest> bidRequest3Captor = ArgumentCaptor.forClass(BidRequest.class);
        verify(httpBidderRequester).requestBids(same(bidder3), bidRequest3Captor.capture(), any(), anyBoolean());
        final BidRequest capturedBidRequest3 = bidRequest3Captor.getValue();
        ExtRequestPrebidSchainSchain requestSchain3 = extSource.getSchain();
        assertThat(requestSchain3).isNotNull();
        assertThat(requestSchain3).isEqualTo(allSchainObject);
        assertThat(capturedBidRequest3.getExt().getPrebid().getSchains()).isNull();
    }

    @Test
    public void shouldRejectDuplicatedSchainBidders() {
        // given
        final String bidder1 = "bidder";
        final String bidder2 = "bidder"; // same name

        final ExtRequestPrebidSchain schainForBidder1 = ExtRequestPrebidSchain.of(
                singletonList(bidder1), ExtRequestPrebidSchainSchain.of("ver1", null, null, null));
        final ExtRequestPrebidSchain schainForBidder2 = ExtRequestPrebidSchain.of(
                singletonList(bidder2), ExtRequestPrebidSchainSchain.of("ver2", null, null, null));

        final ExtRequest extRequest = ExtRequest.of(
                ExtRequestPrebid.builder()
                        .schains(asList(schainForBidder1, schainForBidder2))
                        .build());

        final BidRequest bidRequest = givenBidRequest(asList(
                givenImp(singletonMap(bidder1, 1), identity()),
                givenImp(singletonMap(bidder2, 2), identity())),
                builder -> builder.ext(extRequest));

        // when
        exchangeService.holdAuction(givenRequestContext(bidRequest));

        // then
        final ArgumentCaptor<BidRequest> bidRequestCaptor = ArgumentCaptor.forClass(BidRequest.class);
        verify(httpBidderRequester).requestBids(any(), bidRequestCaptor.capture(), any(), anyBoolean());
        assertThat(bidRequestCaptor.getValue().getSource()).isNull();
    }

    @Test
    public void shouldReturnFailedFutureWithUnchangedMessageWhenPrivacyEnforcementServiceFails() {
        // given
        final Bidder<?> bidder = mock(Bidder.class);
        givenBidder("someBidder", bidder, givenEmptySeatBid());

        given(privacyEnforcementService.mask(any(), any(), any(), any(), any()))
                .willReturn(Future.failedFuture("Error when retrieving allowed purpose ids"));

        final BidRequest bidRequest = givenBidRequest(givenSingleImp(singletonMap("someBidder", 1)),
                bidRequestBuilder -> bidRequestBuilder
                        .regs(Regs.of(null, ExtRegs.of(1, null))));

        // when
        final Future<?> result = exchangeService.holdAuction(givenRequestContext(bidRequest));

        // then
        assertThat(result.failed()).isTrue();
        assertThat(result.cause()).hasMessage("Error when retrieving allowed purpose ids");
    }

    @Test
    public void shouldNotCreateRequestForBidderRestrictedByPrivacyEnforcement() {
        // given
        final Bidder<?> bidder = mock(Bidder.class);
        givenBidder("bidder", bidder, givenEmptySeatBid());

        final BidderPrivacyResult restrictedPrivacy = BidderPrivacyResult.builder()
                .requestBidder("bidderAlias")
                .blockedRequestByTcf(true)
                .build();
        given(privacyEnforcementService.mask(any(), any(), any(), any(), any()))
                .willReturn(Future.succeededFuture(singletonList(restrictedPrivacy)));

        final BidRequest bidRequest = givenBidRequest(singletonList(
                givenImp(singletonMap("bidderAlias", 1), identity())),
                builder -> builder.ext(ExtRequest.of(ExtRequestPrebid.builder()
                        .aliases(singletonMap("bidderAlias", "bidder"))
                        .build())));

        // when
        exchangeService.holdAuction(givenRequestContext(bidRequest));

        // then
        verifyZeroInteractions(httpBidderRequester);
    }

    @Test
    public void shouldExtractRequestByAliasForCorrectBidder() {
        // given
        final Bidder<?> bidder = mock(Bidder.class);
        givenBidder("bidder", bidder, givenEmptySeatBid());

        final BidRequest bidRequest = givenBidRequest(singletonList(
                givenImp(singletonMap("bidderAlias", 1), identity())),
                builder -> builder.ext(ExtRequest.of(ExtRequestPrebid.builder()
                        .aliases(singletonMap("bidderAlias", "bidder"))
                        .auctiontimestamp(1000L)
                        .build())));

        // when
        exchangeService.holdAuction(givenRequestContext(bidRequest));

        // then
        final ArgumentCaptor<BidRequest> bidRequestCaptor = ArgumentCaptor.forClass(BidRequest.class);
        verify(httpBidderRequester).requestBids(same(bidder), bidRequestCaptor.capture(), any(), anyBoolean());
        assertThat(bidRequestCaptor.getValue().getImp()).hasSize(1)
                .extracting(imp -> imp.getExt().get("bidder").asInt())
                .contains(1);
    }

    @Test
    public void shouldExtractMultipleRequestsForTheSameBidderIfAliasesWereUsed() {
        // given
        final Bidder<?> bidder = mock(Bidder.class);
        givenBidder("bidder", bidder, givenEmptySeatBid());

        final BidRequest bidRequest = givenBidRequest(singletonList(
                givenImp(doubleMap("bidder", 1, "bidderAlias", 2), identity())),
                builder -> builder.ext(ExtRequest.of(ExtRequestPrebid.builder()
                        .aliases(singletonMap("bidderAlias", "bidder"))
                        .auctiontimestamp(1000L)
                        .build())));

        // when
        exchangeService.holdAuction(givenRequestContext(bidRequest));

        // then
        final ArgumentCaptor<BidRequest> bidRequestCaptor = ArgumentCaptor.forClass(BidRequest.class);
        verify(httpBidderRequester, times(2)).requestBids(same(bidder), bidRequestCaptor.capture(), any(),
                anyBoolean());
        final List<BidRequest> capturedBidRequests = bidRequestCaptor.getAllValues();

        assertThat(capturedBidRequests).hasSize(2)
                .extracting(capturedBidRequest -> capturedBidRequest.getImp().get(0).getExt().get("bidder").asInt())
                .containsOnly(2, 1);
    }

    @Test
    public void shouldTolerateBidderResultWithoutBids() {
        // given
        givenBidder(givenEmptySeatBid());

        final BidRequest bidRequest = givenBidRequest(givenSingleImp(singletonMap("someBidder", 1)));

        givenBidResponseCreator(emptyMap());

        // when
        final BidResponse bidResponse = exchangeService.holdAuction(givenRequestContext(bidRequest)).result();

        // then
        assertThat(bidResponse.getSeatbid()).isEmpty();
    }

    @Test
    public void shouldReturnSeparateSeatBidsForTheSameBidderIfBiddersAliasAndBidderWereUsedWithingSingleImp() {
        // given
        given(httpBidderRequester.requestBids(any(),
                eq(givenBidRequest(givenSingleImp(mapper.valueToTree(ExtPrebid.of(null, 1))),
                        builder -> builder.ext(ExtRequest.of(ExtRequestPrebid.builder()
                                .auctiontimestamp(1000L)
                                .aliases(singletonMap("bidderAlias", "bidder")).build())))), any(), anyBoolean()))
                .willReturn(Future.succeededFuture(givenSeatBid(singletonList(
                        givenBid(Bid.builder().price(BigDecimal.ONE).build())))));

        given(httpBidderRequester.requestBids(any(),
                eq(givenBidRequest(givenSingleImp(mapper.valueToTree(ExtPrebid.of(null, 2))),
                        builder -> builder.ext(ExtRequest.of(ExtRequestPrebid.builder()
                                .auctiontimestamp(1000L)
                                .aliases(singletonMap("bidderAlias", "bidder")).build())))), any(), anyBoolean()))
                .willReturn(Future.succeededFuture(givenSeatBid(singletonList(
                        givenBid(Bid.builder().price(BigDecimal.ONE).build())))));

        final BidRequest bidRequest = givenBidRequest(givenSingleImp(doubleMap("bidder", 1, "bidderAlias", 2)),
                builder -> builder.ext(ExtRequest.of(ExtRequestPrebid.builder()
                        .aliases(singletonMap("bidderAlias", "bidder"))
                        .auctiontimestamp(1000L)
                        .build())));

        given(bidResponseCreator.create(anyList(), any(), any(), any(), any(), anyBoolean(), anyLong(), anyBoolean(),
                any()))
                .willReturn(Future.succeededFuture(BidResponse.builder()
                        .seatbid(asList(
                                givenSeatBid(singletonList(givenBid(identity())), identity()),
                                givenSeatBid(singletonList(givenBid(identity())), identity())))
                        .build()));

        // when
        final BidResponse bidResponse = exchangeService.holdAuction(givenRequestContext(bidRequest)).result();

        // then
        verify(httpBidderRequester, times(2)).requestBids(any(), any(), any(), anyBoolean());
        assertThat(bidResponse.getSeatbid()).hasSize(2)
                .extracting(seatBid -> seatBid.getBid().size())
                .containsOnly(1, 1);
    }

    @Test
    @SuppressWarnings("unchecked")
    public void shouldCallBidResponseCreatorWithExpectedParams() {
        // given
        givenBidder("bidder1", mock(Bidder.class), givenEmptySeatBid());

        final Bid thirdBid = Bid.builder().id("bidId3").impid("impId1").price(BigDecimal.valueOf(7.89)).build();
        givenBidder("bidder2", mock(Bidder.class), givenSeatBid(singletonList(givenBid(thirdBid))));

        final ExtRequestTargeting targeting = givenTargeting(true);
        final ObjectNode events = mapper.createObjectNode();
        final BidRequest bidRequest = givenBidRequest(asList(
                // imp ids are not really used for matching, included them here for clarity
                givenImp(singletonMap("bidder1", 1), builder -> builder.id("impId1")),
                givenImp(doubleMap("bidder1", 1, "bidder2", 2), builder -> builder.id("impId1"))),
                builder -> builder.ext(ExtRequest.of(ExtRequestPrebid.builder()
                        .targeting(targeting)
                        .auctiontimestamp(1000L)
                        .events(events)
                        .cache(ExtRequestPrebidCache.of(ExtRequestPrebidCacheBids.of(53, true),
                                ExtRequestPrebidCacheVastxml.of(34, true), true))
                        .build())));

        // when
        exchangeService.holdAuction(givenRequestContext(bidRequest)).result();

        // then
        final BidRequestCacheInfo expectedCacheInfo = BidRequestCacheInfo.builder()
                .doCaching(true)
                .shouldCacheBids(true)
                .shouldCacheVideoBids(true)
                .returnCreativeBids(true)
                .returnCreativeVideoBids(true)
                .cacheBidsTtl(53)
                .cacheVideoBidsTtl(34)
                .shouldCacheWinningBidsOnly(false)
                .build();

        final ArgumentCaptor<List<BidderResponse>> captor = ArgumentCaptor.forClass(List.class);
        verify(bidResponseCreator).create(
                captor.capture(),
                any(),
                eq(targeting),
                eq(expectedCacheInfo),
                eq(Account.builder().id("accountId").eventsEnabled(true).build()),
                eq(true),
                eq(1000L), eq(false), eq(timeout));

        assertThat(captor.getValue()).containsOnly(
                BidderResponse.of("bidder2", BidderSeatBid.of(singletonList(
                        BidderBid.of(thirdBid, banner, null)), emptyList(), emptyList()), 0),
                BidderResponse.of("bidder1", BidderSeatBid.of(emptyList(), emptyList(), emptyList()), 0));
    }

    @Test
    public void shouldCallBidResponseCreatorWithWinningOnlyTrueWhenIncludeBidderKeysIsFalse() {
        // given
        givenBidder("bidder1", mock(Bidder.class), givenEmptySeatBid());

        final Bid thirdBid = Bid.builder().id("bidId3").impid("impId1").price(BigDecimal.valueOf(7.89)).build();
        givenBidder("bidder2", mock(Bidder.class), givenSeatBid(singletonList(givenBid(thirdBid))));

        final ExtRequestTargeting targeting = givenTargeting(false);

        final BidRequest bidRequest = givenBidRequest(asList(
                // imp ids are not really used for matching, included them here for clarity
                givenImp(singletonMap("bidder1", 1), builder -> builder.id("impId1")),
                givenImp(doubleMap("bidder1", 1, "bidder2", 2), builder -> builder.id("impId1"))),
                builder -> builder.ext(ExtRequest.of(ExtRequestPrebid.builder()
                        .targeting(targeting)
                        .cache(ExtRequestPrebidCache.of(null, null, true))
                        .auctiontimestamp(1000L)
                        .build())));

        // when
        exchangeService.holdAuction(givenRequestContext(bidRequest)).result();

        // then
        final ArgumentCaptor<AuctionContext> auctionContextArgumentCaptor =
                ArgumentCaptor.forClass(AuctionContext.class);
        verify(bidResponseCreator).create(
                anyList(),
                auctionContextArgumentCaptor.capture(),
                eq(targeting),
                eq(BidRequestCacheInfo.builder().doCaching(true).shouldCacheWinningBidsOnly(true).build()),
                any(), eq(false), anyLong(), eq(false), any());

        assertThat(singletonList(auctionContextArgumentCaptor.getValue().getBidRequest()))
                .extracting(BidRequest::getExt)
                .extracting(ExtRequest::getPrebid)
                .extracting(ExtRequestPrebid::getCache)
                .extracting(ExtRequestPrebidCache::getWinningonly)
                .containsOnly(true);
    }

    @Test
    public void shouldCallBidResponseCreatorWithWinningOnlyFalseWhenWinningOnlyIsNull() {
        // given
        givenBidder("bidder1", mock(Bidder.class), givenEmptySeatBid());

        final Bid thirdBid = Bid.builder().id("bidId3").impid("impId1").price(BigDecimal.valueOf(7.89)).build();
        givenBidder("bidder2", mock(Bidder.class), givenSeatBid(singletonList(givenBid(thirdBid))));

        final ExtRequestTargeting targeting = givenTargeting(false);

        final BidRequest bidRequest = givenBidRequest(asList(
                // imp ids are not really used for matching, included them here for clarity
                givenImp(singletonMap("bidder1", 1), builder -> builder.id("impId1")),
                givenImp(doubleMap("bidder1", 1, "bidder2", 2), builder -> builder.id("impId1"))),
                builder -> builder.ext(ExtRequest.of(ExtRequestPrebid.builder()
                        .targeting(targeting)
                        .cache(ExtRequestPrebidCache.of(null, null, null))
                        .auctiontimestamp(1000L)
                        .build())));

        // when
        exchangeService.holdAuction(givenRequestContext(bidRequest)).result();

        // then
        verify(bidResponseCreator).create(
                anyList(),
                any(),
                eq(targeting),
                eq(BidRequestCacheInfo.builder().build()),
                any(), anyBoolean(), anyLong(), anyBoolean(), any());
    }

    @Test
    public void shouldCallBidResponseCreatorWithEnabledDebugTrueIfTestFlagIsTrue() {
        // given
        givenBidder("bidder1", mock(Bidder.class), BidderSeatBid.of(
                singletonList(givenBid(Bid.builder().price(BigDecimal.ONE).build())),
                singletonList(ExtHttpCall.builder()
                        .uri("bidder1_uri1")
                        .requestbody("bidder1_requestBody1")
                        .status(200)
                        .responsebody("bidder1_responseBody1")
                        .build()),
                emptyList()));

        final BidRequest bidRequest = givenBidRequest(
                givenSingleImp(singletonMap("bidder1", 1)),
                builder -> builder.test(1));

        // when
        exchangeService.holdAuction(givenRequestContext(bidRequest)).result();

        // then
        verify(bidResponseCreator).create(anyList(), any(), any(), any(), any(), anyBoolean(), anyLong(),
                eq(true), any());
    }

    @Test
    public void shouldCallBidResponseCreatorWithEnabledDebugTrueIfExtPrebidDebugIsOn() {
        // given
        givenBidder("bidder1", mock(Bidder.class), BidderSeatBid.of(
                singletonList(givenBid(Bid.builder().price(BigDecimal.ONE).build())),
                singletonList(ExtHttpCall.builder()
                        .uri("bidder1_uri1")
                        .requestbody("bidder1_requestBody1")
                        .status(200)
                        .responsebody("bidder1_responseBody1")
                        .build()),
                emptyList()));

        final BidRequest bidRequest = givenBidRequest(
                givenSingleImp(singletonMap("bidder1", 1)),
                builder -> builder.ext(ExtRequest.of(ExtRequestPrebid.builder()
                        .debug(1)
                        .auctiontimestamp(1000L)
                        .build())));

        // when
        exchangeService.holdAuction(givenRequestContext(bidRequest)).result();

        // then
        verify(bidResponseCreator).create(anyList(), any(), any(), any(), any(), eq(false),
                anyLong(), eq(true), any());
    }

    @Test
    public void shouldTolerateNullRequestExtPrebid() {
        // given
        givenBidder(givenSingleSeatBid(givenBid(Bid.builder().price(BigDecimal.ONE).build())));

        final BidRequest bidRequest = givenBidRequest(
                givenSingleImp(singletonMap("someBidder", 1)),
                builder -> builder.ext(jacksonMapper.fillExtension(ExtRequest.empty(), singletonMap("someField", 1))));

        // when
        final BidResponse bidResponse = exchangeService.holdAuction(givenRequestContext(bidRequest)).result();

        // then
        assertThat(bidResponse.getSeatbid()).flatExtracting(SeatBid::getBid)
                .extracting(bid -> toExtPrebid(bid.getExt()).getPrebid().getTargeting())
                .allSatisfy(map -> assertThat(map).isNull());
    }

    @Test
    public void shouldTolerateNullRequestExtPrebidTargeting() {
        // given
        givenBidder(givenSingleSeatBid(givenBid(Bid.builder().price(BigDecimal.ONE).build())));

        final BidRequest bidRequest = givenBidRequest(
                givenSingleImp(singletonMap("someBidder", 1)),
                builder -> builder.ext(ExtRequest.of(ExtRequestPrebid.builder()
                        .data(ExtRequestPrebidData.of(singletonList("someBidder")))
                        .auctiontimestamp(1000L)
                        .build())));

        // when
        final BidResponse bidResponse = exchangeService.holdAuction(givenRequestContext(bidRequest)).result();

        // then
        assertThat(bidResponse.getSeatbid()).flatExtracting(SeatBid::getBid)
                .extracting(bid -> toExtPrebid(bid.getExt()).getPrebid().getTargeting())
                .allSatisfy(map -> assertThat(map).isNull());
    }

    @Test
    public void shouldTolerateResponseBidValidationErrors() throws JsonProcessingException {
        // given
        givenBidder("bidder1", mock(Bidder.class), givenSeatBid(singletonList(
                givenBid(Bid.builder().id("bidId1").impid("impId1").price(BigDecimal.valueOf(1.23)).build()))));

        final BidRequest bidRequest = givenBidRequest(singletonList(
                // imp ids are not really used for matching, included them here for clarity
                givenImp(singletonMap("bidder1", 1), builder -> builder.id("impId1"))),
                builder -> builder.ext(ExtRequest.of(ExtRequestPrebid.builder()
                        .auctiontimestamp(1000L)
                        .build())));

        given(responseBidValidator.validate(any(), any(), any()))
                .willReturn(ValidationResult.error("bid validation error"));

        final List<ExtBidderError> bidderErrors = singletonList(ExtBidderError.of(BidderError.Type.generic.getCode(),
                "bid validation error"));
        givenBidResponseCreator(singletonMap("bidder1", bidderErrors));

        // when
        final BidResponse bidResponse = exchangeService.holdAuction(givenRequestContext(bidRequest)).result();

        // then
        final ExtBidResponse ext = mapper.treeToValue(bidResponse.getExt(), ExtBidResponse.class);
        assertThat(ext.getErrors()).hasSize(1)
                .containsOnly(entry("bidder1", bidderErrors));
    }

    @Test
    public void shouldCreateRequestsFromImpsReturnedByStoredResponseProcessor() {
        // given
        givenBidder(givenEmptySeatBid());

        final BidRequest bidRequest = givenBidRequest(asList(
                givenImp(doubleMap("prebid", 0, "someBidder1", 1), builder -> builder
                        .id("impId1")
                        .banner(Banner.builder()
                                .format(singletonList(Format.builder().w(400).h(300).build()))
                                .build())),
                givenImp(doubleMap("prebid", 0, "someBidder2", 1), builder -> builder
                        .id("impId2")
                        .banner(Banner.builder()
                                .format(singletonList(Format.builder().w(400).h(300).build()))
                                .build()))),
                builder -> builder.id("requestId").tmax(500L));

        given(storedResponseProcessor.getStoredResponseResult(any(), any(), any()))
                .willReturn(Future.succeededFuture(StoredResponseResult
                        .of(singletonList(givenImp(doubleMap("prebid", 0, "someBidder1", 1), builder -> builder
                                .id("impId1")
                                .banner(Banner.builder()
                                        .format(singletonList(Format.builder().w(400).h(300).build()))
                                        .build()))), emptyList())));

        // when
        exchangeService.holdAuction(givenRequestContext(bidRequest)).result();

        // then
        final BidRequest capturedBidRequest = captureBidRequest();
        assertThat(capturedBidRequest).isEqualTo(BidRequest.builder()
                .id("requestId")
                .cur(singletonList("USD"))
                .imp(singletonList(Imp.builder()
                        .id("impId1")
                        .banner(Banner.builder()
                                .format(singletonList(Format.builder().w(400).h(300).build()))
                                .build())
                        .ext(mapper.valueToTree(ExtPrebid.of(0, 1)))
                        .build()))
                .tmax(500L)
                .build());
    }

    @Test
    public void shouldProcessBidderResponseReturnedFromStoredResponseProcessor() {
        // given
        givenBidder(givenEmptySeatBid());

        final BidRequest bidRequest = givenBidRequest(singletonList(
                givenImp(doubleMap("prebid", 0, "someBidder", 1), builder -> builder
                        .id("impId")
                        .banner(Banner.builder()
                                .format(singletonList(Format.builder().w(400).h(300).build()))
                                .build()))),
                builder -> builder.id("requestId").tmax(500L));

        given(storedResponseProcessor.mergeWithBidderResponses(any(), any(), any()))
                .willReturn(singletonList(BidderResponse.of("someBidder",
                        BidderSeatBid.of(singletonList(BidderBid.of(Bid.builder().id("bidId1").build(),
                                BidType.banner, "USD")), null, emptyList()), 100)));

        givenBidResponseCreator(singletonList(Bid.builder().id("bidId1").build()));

        // when
        final BidResponse bidResponse = exchangeService.holdAuction(givenRequestContext(bidRequest)).result();

        // then
        assertThat(bidResponse.getSeatbid())
                .flatExtracting(SeatBid::getBid)
                .extracting(Bid::getId)
                .containsOnly("bidId1");
    }

    @Test
    public void shouldReturnFailedFutureWhenStoredResponseProcessorGetStoredResultReturnsFailedFuture() {
        // given
        given(storedResponseProcessor.getStoredResponseResult(any(), any(), any()))
                .willReturn(Future.failedFuture(new InvalidRequestException("Error")));

        final BidRequest bidRequest = givenBidRequest(singletonList(
                givenImp(doubleMap("prebid", 0, "someBidder", 1), builder -> builder
                        .id("impId")
                        .banner(Banner.builder()
                                .format(singletonList(Format.builder().w(400).h(300).build()))
                                .build()))),
                builder -> builder.id("requestId").tmax(500L));

        // when
        final Future<BidResponse> result = exchangeService.holdAuction(givenRequestContext(bidRequest));

        // then
        assertThat(result.failed()).isTrue();
        assertThat(result.cause()).isInstanceOf(InvalidRequestException.class).hasMessage("Error");
    }

    @Test
    public void shouldReturnFailedFutureWhenStoredResponseProcessorMergeBidderResponseReturnsFailedFuture() {
        // given
        givenBidder(givenEmptySeatBid());

        given(storedResponseProcessor.mergeWithBidderResponses(any(), any(), any()))
                .willThrow(new PreBidException("Error"));

        final BidRequest bidRequest = givenBidRequest(singletonList(
                givenImp(doubleMap("prebid", 0, "someBidder", 1), builder -> builder
                        .id("impId")
                        .banner(Banner.builder()
                                .format(singletonList(Format.builder().w(400).h(300).build()))
                                .build()))),
                builder -> builder.id("requestId").tmax(500L));

        // when
        final Future<BidResponse> result = exchangeService.holdAuction(givenRequestContext(bidRequest));

        // then
        assertThat(result.failed()).isTrue();
        assertThat(result.cause()).isInstanceOf(PreBidException.class).hasMessage("Error");
    }

    @Test
    public void shouldNotModifyUserFromRequestIfNoBuyeridInCookie() {
        // given
        givenBidder(givenEmptySeatBid());

        // this is not required but stated for clarity's sake. The case when bidder is disabled.
        given(bidderCatalog.isActive(anyString())).willReturn(false);
        given(uidsCookie.uidFrom(any())).willReturn(null);

        final User user = User.builder().id("userId").build();
        final BidRequest bidRequest = givenBidRequest(givenSingleImp(singletonMap("someBidder", 1)),
                builder -> builder.user(user));

        // when
        exchangeService.holdAuction(givenRequestContext(bidRequest));

        // then
        verify(uidsCookie).uidFrom(isNull());

        final BidRequest capturedBidRequest = captureBidRequest();
        assertThat(capturedBidRequest.getUser()).isSameAs(user);
    }

    @Test
    public void shouldHonorBuyeridFromRequestAndClearBuyerIdsFromUserExtPrebidIfContains() {
        // given
        givenBidder(givenEmptySeatBid());

        given(uidsCookie.uidFrom(anyString())).willReturn("buyeridFromCookie");

        final BidRequest bidRequest = givenBidRequest(givenSingleImp(singletonMap("someBidder", 1)),
                builder -> builder.user(User.builder()
                        .buyeruid("buyeridFromRequest")
                        .ext(ExtUser.builder()
                                .prebid(ExtUserPrebid.of(singletonMap("someBidder", "uidval")))
                                .build())
                        .build()));

        // when
        exchangeService.holdAuction(givenRequestContext(bidRequest));

        // then
        final User capturedBidRequestUser = captureBidRequest().getUser();
        assertThat(capturedBidRequestUser).isEqualTo(User.builder()
                .buyeruid("buyeridFromRequest")
                .build());
    }

    @Test
    public void shouldNotChangeGdprFromRequestWhenDeviceLmtIsOne() {
        // given
        givenBidder(givenEmptySeatBid());

        given(uidsCookie.uidFrom(anyString())).willReturn("buyeridFromCookie");

        final Regs regs = Regs.of(null, null);
        final BidRequest bidRequest = givenBidRequest(givenSingleImp(singletonMap("someBidder", 1)),
                builder -> builder.user(User.builder().build())
                        .device(Device.builder().lmt(1).build())
                        .regs(regs));

        // when
        exchangeService.holdAuction(givenRequestContext(bidRequest));

        // then
        final Regs capturedRegs = captureBidRequest().getRegs();
        assertThat(capturedRegs).isSameAs(regs);
    }

    @Test
    public void shouldSetUserBuyerIdsFromUserExtPrebidAndClearPrebidBuyerIdsAfterwards() {
        // given
        givenBidder(givenEmptySeatBid());

        given(uidsCookie.uidFrom(anyString())).willReturn("buyeridFromCookie");

        final BidRequest bidRequest = givenBidRequest(givenSingleImp(singletonMap("someBidder", 1)),
                builder -> builder
                        .user(User.builder()
                                .ext(ExtUser.builder()
                                        .prebid(ExtUserPrebid.of(singletonMap("someBidder", "uidval")))
                                        .build())
                                .build())
                        .ext(ExtRequest.of(ExtRequestPrebid.builder()
                                .data(ExtRequestPrebidData.of(singletonList("someBidder")))
                                .build())));

        // when
        exchangeService.holdAuction(givenRequestContext(bidRequest));

        // then
        final User capturedBidRequestUser = captureBidRequest().getUser();
        assertThat(capturedBidRequestUser).isEqualTo(User.builder()
                .buyeruid("uidval")
                .build());
    }

    @Test
    public void shouldCleanRequestExtPrebidData() {
        // given
        final BidRequest bidRequest = givenBidRequest(givenSingleImp(singletonMap("someBidder", 1)),
                builder -> builder.ext(ExtRequest.of(ExtRequestPrebid.builder()
                        .data(ExtRequestPrebidData.of(asList("someBidder", "should_be_removed")))
                        .aliases(singletonMap("someBidder", "alias_should_stay"))
                        .auctiontimestamp(1000L)
                        .build())));

        // when
        exchangeService.holdAuction(givenRequestContext(bidRequest));

        // then
        final ExtRequest capturedRequestExt = captureBidRequest().getExt();
        assertThat(capturedRequestExt).isEqualTo(ExtRequest.of(ExtRequestPrebid.builder()
                .aliases(singletonMap("someBidder", "alias_should_stay"))
                .auctiontimestamp(1000L)
                .build()));
    }

    @Test
    public void shouldPassUserExtDataOnlyForAllowedBidder() {
        // given
        final Bidder<?> bidder = mock(Bidder.class);
        givenBidder("someBidder", bidder, givenEmptySeatBid());
        givenBidder("missingBidder", bidder, givenEmptySeatBid());

        final ObjectNode dataNode = mapper.createObjectNode().put("data", "value");
        final Map<String, Integer> bidderToGdpr = doubleMap("someBidder", 1, "missingBidder", 0);
        final ExtUserDigiTrust extUserDigiTrust = ExtUserDigiTrust.of("dId", 23, 222);
        final List<ExtUserEid> eids = singletonList(ExtUserEid.of("eId", "id", emptyList(), null));
        final ExtUser extUser = ExtUser.builder().data(dataNode).digitrust(extUserDigiTrust).eids(eids).build();

        final BidRequest bidRequest = givenBidRequest(givenSingleImp(bidderToGdpr),
                builder -> builder
                        .ext(ExtRequest.of(ExtRequestPrebid.builder()
                                .auctiontimestamp(1000L)
                                .data(ExtRequestPrebidData.of(singletonList("someBidder")))
                                .build()))
                        .user(User.builder()
                                .keywords("keyword")
                                .gender("male")
                                .yob(133)
                                .geo(Geo.EMPTY)
                                .ext(extUser)
                                .build()));

        // when
        exchangeService.holdAuction(givenRequestContext(bidRequest));

        // then
        final ArgumentCaptor<BidRequest> bidRequestCaptor = ArgumentCaptor.forClass(BidRequest.class);
        verify(httpBidderRequester, times(2)).requestBids(any(), bidRequestCaptor.capture(), any(), anyBoolean());
        final List<BidRequest> capturedBidRequests = bidRequestCaptor.getAllValues();

        final ExtUser maskedExtUser = ExtUser.builder().digitrust(extUserDigiTrust).eids(eids).build();
        assertThat(capturedBidRequests)
                .extracting(BidRequest::getUser)
                .extracting(User::getKeywords, User::getGender, User::getYob, User::getGeo, User::getExt)
                .containsOnly(
                        tuple("keyword", "male", 133, Geo.EMPTY, extUser),
                        tuple("keyword", "male", 133, Geo.EMPTY, maskedExtUser));
    }

    @Test
    public void shouldMaskUserExtIfDataBiddersListIsEmpty() {
        // given
        final Bidder<?> bidder = mock(Bidder.class);
        givenBidder("someBidder", bidder, givenEmptySeatBid());
        givenBidder("missingBidder", bidder, givenEmptySeatBid());

        final ObjectNode dataNode = mapper.createObjectNode().put("data", "value");
        final Map<String, Integer> bidderToGdpr = doubleMap("someBidder", 1, "missingBidder", 0);
        final ExtUserDigiTrust extUserDigiTrust = ExtUserDigiTrust.of("dId", 23, 222);
        final List<ExtUserEid> eids = singletonList(ExtUserEid.of("eId", "id", emptyList(), null));
        final ExtUser extUser = ExtUser.builder().data(dataNode).digitrust(extUserDigiTrust).eids(eids).build();

        final BidRequest bidRequest = givenBidRequest(givenSingleImp(bidderToGdpr),
                builder -> builder
                        .ext(ExtRequest.of(ExtRequestPrebid.builder()
                                .data(ExtRequestPrebidData.of(emptyList())).build()))
                        .user(User.builder()
                                .keywords("keyword")
                                .gender("male")
                                .yob(133)
                                .geo(Geo.EMPTY)
                                .ext(extUser)
                                .build()));

        // when
        exchangeService.holdAuction(givenRequestContext(bidRequest));

        // then
        final ArgumentCaptor<BidRequest> bidRequestCaptor = ArgumentCaptor.forClass(BidRequest.class);
        verify(httpBidderRequester, times(2)).requestBids(any(), bidRequestCaptor.capture(), any(), anyBoolean());
        final List<BidRequest> capturedBidRequests = bidRequestCaptor.getAllValues();

        final ExtUser expectedExtUser = ExtUser.builder().digitrust(extUserDigiTrust).eids(eids).build();
        assertThat(capturedBidRequests)
                .extracting(BidRequest::getUser)
                .extracting(User::getKeywords, User::getGender, User::getYob, User::getGeo, User::getExt)
                .containsOnly(
                        tuple("keyword", "male", 133, Geo.EMPTY, expectedExtUser),
                        tuple("keyword", "male", 133, Geo.EMPTY, expectedExtUser));
    }

    @Test
    public void shouldNoMaskUserExtIfDataBiddersListIsNull() {
        // given
        final Bidder<?> bidder = mock(Bidder.class);
        givenBidder("someBidder", bidder, givenEmptySeatBid());
        givenBidder("missingBidder", bidder, givenEmptySeatBid());

        final ObjectNode dataNode = mapper.createObjectNode().put("data", "value");
        final Map<String, Integer> bidderToGdpr = doubleMap("someBidder", 1, "missingBidder", 0);

        final BidRequest bidRequest = givenBidRequest(givenSingleImp(bidderToGdpr),
                builder -> builder
                        .ext(ExtRequest.of(ExtRequestPrebid.builder()
                                .data(ExtRequestPrebidData.of(null)).build()))
                        .user(User.builder()
                                .keywords("keyword")
                                .gender("male")
                                .yob(133)
                                .geo(Geo.EMPTY)
                                .ext(ExtUser.builder().data(dataNode).build())
                                .build()));

        // when
        exchangeService.holdAuction(givenRequestContext(bidRequest));

        // then
        final ArgumentCaptor<BidRequest> bidRequestCaptor = ArgumentCaptor.forClass(BidRequest.class);
        verify(httpBidderRequester, times(2)).requestBids(any(), bidRequestCaptor.capture(), any(), anyBoolean());
        final List<BidRequest> capturedBidRequests = bidRequestCaptor.getAllValues();

        assertThat(capturedBidRequests)
                .extracting(BidRequest::getUser)
                .extracting(User::getKeywords, User::getGender, User::getYob, User::getGeo, User::getExt)
                .containsOnly(
                        tuple("keyword", "male", 133, Geo.EMPTY,
                                ExtUser.builder().data(dataNode).build()),
                        tuple("keyword", "male", 133, Geo.EMPTY,
                                ExtUser.builder().data(dataNode).build()));
    }

    @Test
    public void shouldPassSiteExtDataOnlyForAllowedBidder() {
        // given
        final Bidder<?> bidder = mock(Bidder.class);
        givenBidder("someBidder", bidder, givenEmptySeatBid());
        givenBidder("missingBidder", bidder, givenEmptySeatBid());

        final ObjectNode dataNode = mapper.createObjectNode().put("data", "value");
        final Map<String, Integer> bidderToGdpr = doubleMap("someBidder", 1, "missingBidder", 0);

        final BidRequest bidRequest = givenBidRequest(givenSingleImp(bidderToGdpr),
                builder -> builder.ext(ExtRequest.of(ExtRequestPrebid.builder()
                        .auctiontimestamp(1000L)
                        .data(ExtRequestPrebidData.of(singletonList("someBidder"))).build()))
                        .site(Site.builder()
                                .keywords("keyword")
                                .search("search")
                                .ext(ExtSite.of(0, dataNode))
                                .build()));

        // when
        exchangeService.holdAuction(givenRequestContext(bidRequest));

        // then
        final ArgumentCaptor<BidRequest> bidRequestCaptor = ArgumentCaptor.forClass(BidRequest.class);
        verify(httpBidderRequester, times(2)).requestBids(any(), bidRequestCaptor.capture(), any(), anyBoolean());
        final List<BidRequest> capturedBidRequests = bidRequestCaptor.getAllValues();

        assertThat(capturedBidRequests)
                .extracting(BidRequest::getSite)
                .extracting(Site::getKeywords, Site::getSearch, Site::getExt)
                .containsOnly(
                        tuple("keyword", "search", ExtSite.of(0, dataNode)),
                        tuple("keyword", "search", ExtSite.of(0, null)));
    }

    @Test
    public void shouldNoMaskPassAppExtAndKeywordsWhenDataBiddersListIsNull() {
        // given
        final Bidder<?> bidder = mock(Bidder.class);
        givenBidder("someBidder", bidder, givenEmptySeatBid());
        givenBidder("missingBidder", bidder, givenEmptySeatBid());

        final ObjectNode dataNode = mapper.createObjectNode().put("data", "value");
        final Map<String, Integer> bidderToGdpr = doubleMap("someBidder", 1, "missingBidder", 0);

        final BidRequest bidRequest = givenBidRequest(givenSingleImp(bidderToGdpr),
                builder -> builder.ext(ExtRequest.of(ExtRequestPrebid.builder()
                        .data(ExtRequestPrebidData.of(null)).build()))
                        .app(App.builder()
                                .keywords("keyword")
                                .ext(ExtApp.of(null, dataNode))
                                .build()));

        // when
        exchangeService.holdAuction(givenRequestContext(bidRequest));

        // then
        final ArgumentCaptor<BidRequest> bidRequestCaptor = ArgumentCaptor.forClass(BidRequest.class);
        verify(httpBidderRequester, times(2)).requestBids(any(), bidRequestCaptor.capture(), any(), anyBoolean());
        final List<BidRequest> capturedBidRequests = bidRequestCaptor.getAllValues();

        assertThat(capturedBidRequests)
                .extracting(BidRequest::getApp)
                .extracting(App::getExt, App::getKeywords)
                .containsOnly(
                        tuple(ExtApp.of(null, dataNode), "keyword"),
                        tuple(ExtApp.of(null, dataNode), "keyword"));
    }

    @Test
    public void shouldPassAppExtDataOnlyForAllowedBidder() {
        // given
        final Bidder<?> bidder = mock(Bidder.class);
        givenBidder("someBidder", bidder, givenEmptySeatBid());
        givenBidder("missingBidder", bidder, givenEmptySeatBid());

        final ObjectNode dataNode = mapper.createObjectNode().put("data", "value");
        final Map<String, Integer> bidderToGdpr = doubleMap("someBidder", 1, "missingBidder", 0);

        final BidRequest bidRequest = givenBidRequest(givenSingleImp(bidderToGdpr),
                builder -> builder
                        .ext(ExtRequest.of(ExtRequestPrebid.builder()
                                .data(ExtRequestPrebidData.of(singletonList("someBidder")))
                                .auctiontimestamp(1000L)
                                .build()))
                        .app(App.builder()
                                .keywords("keyword")
                                .ext(ExtApp.of(null, dataNode))
                                .build()));

        // when
        exchangeService.holdAuction(givenRequestContext(bidRequest));

        // then
        final ArgumentCaptor<BidRequest> bidRequestCaptor = ArgumentCaptor.forClass(BidRequest.class);
        verify(httpBidderRequester, times(2)).requestBids(any(), bidRequestCaptor.capture(), any(), anyBoolean());
        final List<BidRequest> capturedBidRequests = bidRequestCaptor.getAllValues();

        assertThat(capturedBidRequests)
                .extracting(BidRequest::getApp)
                .extracting(App::getExt, App::getKeywords)
                .containsOnly(
                        tuple(ExtApp.of(null, dataNode), "keyword"),
                        tuple(null, "keyword"));
    }

    @Test
    public void shouldMergeUserAppAndSiteWithExtPrebidBidderConfig() {
        // given
        final Bidder<?> bidder = mock(Bidder.class);
        givenBidder("someBidder", bidder, givenEmptySeatBid());

        final Site bidderConfigSite = Site.builder().id("siteFromConfig").build();
        final App bidderConfigApp = App.builder().id("appFromConfig").build();
        final User bidderConfigUser = User.builder()
                .id("userFromConfig")
                .geo(Geo.builder().country("GB").build())
                .build();

        final ExtBidderConfig extBidderConfig = ExtBidderConfig.of(
                ExtBidderConfigFpd.of(bidderConfigSite, bidderConfigApp, bidderConfigUser));
        final ExtRequestPrebidBidderConfig extRequestPrebidBidderConfig = ExtRequestPrebidBidderConfig.of(
                singletonList("someBidder"), extBidderConfig);

        final Site requestSite = Site.builder().id("erased").domain("domain").build();
        final User requestUser = User.builder()
                .id("erased")
                .geo(Geo.builder().country("erased").city("London").build())
                .build();

        final ExtRequest extRequest = ExtRequest.of(
                ExtRequestPrebid.builder()
                        .bidderconfig(singletonList(extRequestPrebidBidderConfig))
                        .build());
        final BidRequest bidRequest = givenBidRequest(givenSingleImp(singletonMap("someBidder", 1)),
                builder -> builder.site(requestSite)
                        .user(requestUser)
                        .ext(extRequest));

        final Site mergedSite = Site.builder().id("siteFromConfig").domain("domain").build();
        final User mergedUser = User.builder()
                .id("userFromConfig")
                .geo(Geo.builder().country("GB").city("London").build())
                .build();

        given(fpdResolver.resolveSite(any(), any())).willReturn(mergedSite);
        given(fpdResolver.resolveApp(any(), any())).willReturn(bidderConfigApp);
        given(fpdResolver.resolveUser(any(), any())).willReturn(mergedUser);

        // when
        exchangeService.holdAuction(givenRequestContext(bidRequest));

        // then
        final ArgumentCaptor<BidRequest> bidRequestCaptor = ArgumentCaptor.forClass(BidRequest.class);
        verify(httpBidderRequester).requestBids(any(), bidRequestCaptor.capture(), any(), anyBoolean());
        final List<BidRequest> capturedBidRequests = bidRequestCaptor.getAllValues();

        assertThat(capturedBidRequests)
                .extracting(BidRequest::getSite, BidRequest::getApp, BidRequest::getUser)
                .containsOnly(tuple(mergedSite, bidderConfigApp, mergedUser));
    }

    @Test
    public void shouldUseConcreteOverGeneralUserAppAndSiteWithExtPrebidBidderConfig() {
        // given
        final Bidder<?> bidder = mock(Bidder.class);
        givenBidder("someBidder", bidder, givenEmptySeatBid());

        final Site siteWithPage = Site.builder().page("testPage").build();
        final Publisher publisherWithId = Publisher.builder().id("testId").build();
        final App appWithPublisherId = App.builder().publisher(publisherWithId).build();
        final User bidderConfigUser = User.builder().id("userFromConfig").build();
        final ExtBidderConfig extBidderConfig = ExtBidderConfig.of(
                ExtBidderConfigFpd.of(siteWithPage, appWithPublisherId, bidderConfigUser));
        final ExtRequestPrebidBidderConfig concreteFpdConfig = ExtRequestPrebidBidderConfig.of(
                singletonList("someBidder"), extBidderConfig);

        final Site siteWithDomain = Site.builder().domain("notUsed").build();
        final Publisher publisherWithIdAndDomain = Publisher.builder().id("notUsed").domain("notUsed").build();
        final App appWithUpdatedPublisher = App.builder().publisher(publisherWithIdAndDomain).build();
        final User emptyUser = User.builder().build();
        final ExtBidderConfig allExtBidderConfig = ExtBidderConfig.of(
                ExtBidderConfigFpd.of(siteWithDomain, appWithUpdatedPublisher, emptyUser));
        final ExtRequestPrebidBidderConfig allFpdConfig = ExtRequestPrebidBidderConfig.of(singletonList("*"),
                allExtBidderConfig);

        final Site requestSite = Site.builder().id("siteId").page("erased").keywords("keyword").build();
        final App requestApp = App.builder().publisher(Publisher.builder().build()).build();
        final User requestUser = User.builder().id("erased").buyeruid("testBuyerId").build();

        final ExtRequestPrebid extRequestPrebid = ExtRequestPrebid.builder()
                .bidderconfig(asList(allFpdConfig, concreteFpdConfig))
                .build();
        final BidRequest bidRequest = givenBidRequest(givenSingleImp(singletonMap("someBidder", 1)),
                builder -> builder.site(requestSite)
                        .app(requestApp)
                        .user(requestUser)
                        .ext(ExtRequest.of(extRequestPrebid)));

        final Site mergedSite = Site.builder()
                .id("siteId")
                .page("testPage")
                .keywords("keyword")
                .build();
        final App mergedApp = App.builder()
                .publisher(Publisher.builder().id("testId").build())
                .build();
        final User mergedUser = User.builder().id("userFromConfig").buyeruid("testBuyerId").build();

        given(fpdResolver.resolveSite(any(), any())).willReturn(mergedSite);
        given(fpdResolver.resolveApp(any(), any())).willReturn(mergedApp);
        given(fpdResolver.resolveUser(any(), any())).willReturn(mergedUser);

        // when
        exchangeService.holdAuction(givenRequestContext(bidRequest));

        // then
        final ArgumentCaptor<BidRequest> bidRequestCaptor = ArgumentCaptor.forClass(BidRequest.class);
        verify(httpBidderRequester).requestBids(any(), bidRequestCaptor.capture(), any(), anyBoolean());
        final List<BidRequest> capturedBidRequests = bidRequestCaptor.getAllValues();

        assertThat(capturedBidRequests)
                .extracting(BidRequest::getSite, BidRequest::getApp, BidRequest::getUser)
                .containsOnly(tuple(mergedSite, mergedApp, mergedUser));
    }

    @Test
    public void shouldAddBuyeridToUserFromRequest() {
        // given
        givenBidder(givenEmptySeatBid());
        given(uidsCookie.uidFrom(eq("cookieFamily"))).willReturn("buyerid");

        final BidRequest bidRequest = givenBidRequest(givenSingleImp(singletonMap("someBidder", 1)),
                builder -> builder.user(User.builder().id("userId").build()));

        // when
        exchangeService.holdAuction(givenRequestContext(bidRequest));

        // then
        final User capturedUser = captureBidRequest().getUser();
        assertThat(capturedUser).isEqualTo(User.builder().id("userId").buyeruid("buyerid").build());
    }

    @Test
    public void shouldCreateUserIfMissingInRequestAndBuyeridPresentInCookie() {
        // given
        givenBidder(givenEmptySeatBid());

        given(uidsCookie.uidFrom(eq("cookieFamily"))).willReturn("buyerid");

        final BidRequest bidRequest = givenBidRequest(givenSingleImp(singletonMap("someBidder", 1)));

        // when
        exchangeService.holdAuction(givenRequestContext(bidRequest));

        // then
        final User capturedUser = captureBidRequest().getUser();
        assertThat(capturedUser).isEqualTo(User.builder().buyeruid("buyerid").build());
    }

    @Test
    public void shouldPassGlobalTimeoutToConnectorUnchangedIfCachingIsNotRequested() {
        // given
        givenBidder(givenEmptySeatBid());

        final BidRequest bidRequest = givenBidRequest(givenSingleImp(singletonMap("someBidder", 1)));

        // when
        exchangeService.holdAuction(givenRequestContext(bidRequest));

        // then
        verify(httpBidderRequester).requestBids(any(), any(), same(timeout), anyBoolean());
    }

    @Test
    public void shouldPassReducedGlobalTimeoutToConnectorAndOriginalToBidResponseCreator() {
        // given
        exchangeService = new ExchangeService(
                100,
                bidderCatalog,
                storedResponseProcessor,
                privacyEnforcementService,
                fpdResolver,
                httpBidderRequester,
                responseBidValidator,
                currencyService,
                bidResponseCreator,
                bidResponsePostProcessor,
                metrics,
                clock,
                jacksonMapper);

        final Bid bid = Bid.builder().id("bidId1").impid("impId1").price(BigDecimal.valueOf(5.67)).build();
        givenBidder(givenSeatBid(singletonList(givenBid(bid))));

        final BidRequest bidRequest = givenBidRequest(singletonList(
                // imp ids are not really used for matching, included them here for clarity
                givenImp(singletonMap("bidder1", 1), builder -> builder.id("impId1"))),
                builder -> builder.ext(ExtRequest.of(ExtRequestPrebid.builder()
                        .targeting(givenTargeting(true))
                        .cache(ExtRequestPrebidCache.of(ExtRequestPrebidCacheBids.of(null, null), null, null))
                        .auctiontimestamp(1000L)
                        .build())));

        // when
        exchangeService.holdAuction(givenRequestContext(bidRequest)).result();

        // then
        final ArgumentCaptor<Timeout> timeoutCaptor = ArgumentCaptor.forClass(Timeout.class);
        verify(httpBidderRequester).requestBids(any(), any(), timeoutCaptor.capture(), anyBoolean());
        assertThat(timeoutCaptor.getValue().remaining()).isEqualTo(400L);
        verify(bidResponseCreator).create(anyList(), any(), any(), any(), any(), anyBoolean(), anyLong(), anyBoolean(),
                same(timeout));
    }

    @Test
    public void shouldReturnBidsWithUpdatedPriceCurrencyConversion() {
        // given
        final Bidder<?> bidder = mock(Bidder.class);
        givenBidder("bidder", bidder, givenSeatBid(singletonList(
                givenBid(Bid.builder().price(BigDecimal.valueOf(2.0)).build()))));

        final BidRequest bidRequest = givenBidRequest(singletonList(givenImp(singletonMap("bidder", 2), identity())),
                identity());

        final BigDecimal updatedPrice = BigDecimal.valueOf(5.0);
        given(currencyService.convertCurrency(any(), any(), any(), any(), anyBoolean())).willReturn(updatedPrice);

        givenBidResponseCreator(singletonList(Bid.builder().price(updatedPrice).build()));

        // when
        final BidResponse bidResponse = exchangeService.holdAuction(givenRequestContext(bidRequest)).result();

        // then
        assertThat(bidResponse.getSeatbid())
                .flatExtracting(SeatBid::getBid)
                .extracting(Bid::getPrice).containsExactly(updatedPrice);
    }

    @Test
    public void shouldReturnSameBidPriceIfNoChangesAppliedToBidPrice() {
        // given
        final Bidder<?> bidder = mock(Bidder.class);
        givenBidder("bidder", bidder, givenSeatBid(singletonList(
                givenBid(Bid.builder().price(BigDecimal.ONE).build()))));

        final BidRequest bidRequest = givenBidRequest(singletonList(givenImp(singletonMap("bidder", 2), identity())),
                identity());

        // returns the same price as in argument
        given(currencyService.convertCurrency(any(), any(), any(), any(), anyBoolean()))
                .willAnswer(invocationOnMock -> invocationOnMock.getArgument(0));

        // when
        final BidResponse bidResponse = exchangeService.holdAuction(givenRequestContext(bidRequest)).result();

        // then
        assertThat(bidResponse.getSeatbid())
                .flatExtracting(SeatBid::getBid)
                .extracting(Bid::getPrice).containsExactly(BigDecimal.ONE);
    }

    @SuppressWarnings("unchecked")
    @Test
    public void shouldDropBidIfPrebidExceptionWasThrownDuringCurrencyConversion() {
        // given
        final Bidder<?> bidder = mock(Bidder.class);
        givenBidder("bidder", bidder, givenSeatBid(singletonList(
                givenBid(Bid.builder().price(BigDecimal.valueOf(2.0)).build(), "CUR"))));

        final BidRequest bidRequest = givenBidRequest(singletonList(givenImp(singletonMap("bidder", 2), identity())),
                identity());

        given(currencyService.convertCurrency(any(), any(), any(), any(), any()))
                .willThrow(new PreBidException("no currency conversion available"));

        // when
        exchangeService.holdAuction(givenRequestContext(bidRequest)).result();

        // then
        final ArgumentCaptor<List<BidderResponse>> argumentCaptor = ArgumentCaptor.forClass(List.class);
        verify(bidResponseCreator).create(argumentCaptor.capture(), any(), any(), any(), any(), anyBoolean(), anyLong(),
                anyBoolean(), any());

        assertThat(argumentCaptor.getValue()).hasSize(1);

        final BidderError expectedError = BidderError.generic("Unable to covert bid currency CUR to desired ad"
                + " server currency USD. no currency conversion available");
        final BidderSeatBid firstSeatBid = argumentCaptor.getValue().get(0).getSeatBid();
        assertThat(firstSeatBid.getBids()).isEmpty();
        assertThat(firstSeatBid.getErrors()).containsOnly(expectedError);
    }

    @SuppressWarnings("unchecked")
    @Test
    public void shouldUpdateBidPriceWithCurrencyConversionAndPriceAdjustmentFactor() {
        // given
        final Bidder<?> bidder = mock(Bidder.class);
        givenBidder("bidder", bidder, givenSeatBid(singletonList(
                givenBid(Bid.builder().price(BigDecimal.valueOf(2.0)).build()))));

        final BidRequest bidRequest = givenBidRequest(singletonList(givenImp(singletonMap("bidder", 2), identity())),
                builder -> builder.ext(ExtRequest.of(ExtRequestPrebid.builder()
                        .aliases(emptyMap())
                        .bidadjustmentfactors(singletonMap("bidder", BigDecimal.valueOf(10)))
                        .auctiontimestamp(1000L)
                        .build())));

        given(currencyService.convertCurrency(any(), any(), any(), any(), any()))
                .willReturn(BigDecimal.valueOf(10));

        // when
        exchangeService.holdAuction(givenRequestContext(bidRequest)).result();

        // then
        final ArgumentCaptor<List<BidderResponse>> argumentCaptor = ArgumentCaptor.forClass(List.class);
        verify(bidResponseCreator).create(argumentCaptor.capture(), any(), any(), any(), any(), anyBoolean(), anyLong(),
                anyBoolean(), any());

        assertThat(argumentCaptor.getValue()).hasSize(1);

        final BigDecimal updatedPrice = BigDecimal.valueOf(100);
        final BidderSeatBid firstSeatBid = argumentCaptor.getValue().get(0).getSeatBid();
        assertThat(firstSeatBid.getBids())
                .extracting(BidderBid::getBid)
                .flatExtracting(Bid::getPrice)
                .containsOnly(updatedPrice);
        assertThat(firstSeatBid.getErrors()).isEmpty();
    }

    @SuppressWarnings("unchecked")
    @Test
    public void shouldUpdatePriceForOneBidAndDropAnotherIfPrebidExceptionHappensForSecondBid() {
        // given
        final BigDecimal firstBidderPrice = BigDecimal.valueOf(2.0);
        final BigDecimal secondBidderPrice = BigDecimal.valueOf(3.0);
        givenBidder("bidder", mock(Bidder.class), givenSeatBid(asList(
                givenBid(Bid.builder().price(firstBidderPrice).build(), "CUR1"),
                givenBid(Bid.builder().price(secondBidderPrice).build(), "CUR2"))));

        final BidRequest bidRequest = givenBidRequest(singletonList(givenImp(singletonMap("bidder", 2), identity())),
                identity());

        final BigDecimal updatedPrice = BigDecimal.valueOf(10.0);
        given(currencyService.convertCurrency(any(), any(), any(), any(), any())).willReturn(updatedPrice)
                .willThrow(new PreBidException("no currency conversion available"));

        // when
        exchangeService.holdAuction(givenRequestContext(bidRequest)).result();

        // then
        final ArgumentCaptor<List<BidderResponse>> argumentCaptor = ArgumentCaptor.forClass(List.class);
        verify(bidResponseCreator).create(argumentCaptor.capture(), any(), any(), any(), any(), anyBoolean(), anyLong(),
                anyBoolean(), any());
        verify(currencyService).convertCurrency(eq(firstBidderPrice), eq(null), any(), eq("CUR1"), eq(null));
        verify(currencyService).convertCurrency(eq(secondBidderPrice), eq(null), any(), eq("CUR2"), eq(null));

        assertThat(argumentCaptor.getValue()).hasSize(1);

        final Bid expectedBid = Bid.builder().price(updatedPrice).build();
        final BidderBid expectedBidderBid = BidderBid.of(expectedBid, banner, "CUR1");
        final BidderError expectedError = BidderError.generic("Unable to covert bid currency CUR2 to desired ad"
                + " server currency USD. no currency conversion available");

        final BidderSeatBid firstSeatBid = argumentCaptor.getValue().get(0).getSeatBid();
        assertThat(firstSeatBid.getBids()).containsOnly(expectedBidderBid);
        assertThat(firstSeatBid.getErrors()).containsOnly(expectedError);
    }

    @SuppressWarnings("unchecked")
    @Test
    public void shouldRespondWithOneBidAndErrorWhenBidResponseContainsOneUnsupportedCurrency() {
        // given
        final BigDecimal firstBidderPrice = BigDecimal.valueOf(2.0);
        final BigDecimal secondBidderPrice = BigDecimal.valueOf(10.0);
        givenBidder("bidder1", mock(Bidder.class), givenSeatBid(singletonList(
                givenBid(Bid.builder().price(firstBidderPrice).build(), "USD"))));
        givenBidder("bidder2", mock(Bidder.class), givenSeatBid(singletonList(
                givenBid(Bid.builder().price(BigDecimal.valueOf(10.0)).build(), "CUR"))));

        final BidRequest bidRequest = BidRequest.builder().cur(singletonList("BAD"))
                .imp(singletonList(givenImp(doubleMap("bidder1", 2, "bidder2", 3),
                        identity()))).build();

        final BigDecimal updatedPrice = BigDecimal.valueOf(20);
        given(currencyService.convertCurrency(any(), any(), any(), any(), any())).willReturn(updatedPrice);
        given(currencyService.convertCurrency(any(), any(), eq("BAD"), eq("CUR"), any()))
                .willThrow(new PreBidException("no currency conversion available"));

        // when
        exchangeService.holdAuction(givenRequestContext(bidRequest)).result();

        // then
        final ArgumentCaptor<List<BidderResponse>> argumentCaptor = ArgumentCaptor.forClass(List.class);
        verify(bidResponseCreator).create(argumentCaptor.capture(), any(), any(), any(), any(), anyBoolean(), anyLong(),
                anyBoolean(), any());
        verify(currencyService).convertCurrency(eq(firstBidderPrice), eq(null), eq("BAD"), eq("USD"), eq(null));
        verify(currencyService).convertCurrency(eq(secondBidderPrice), eq(null), eq("BAD"), eq("CUR"), eq(null));

        assertThat(argumentCaptor.getValue()).hasSize(2);

        final Bid expectedBid = Bid.builder().price(updatedPrice).build();
        final BidderBid expectedBidderBid = BidderBid.of(expectedBid, banner, "USD");
        assertThat(argumentCaptor.getValue())
                .extracting(BidderResponse::getSeatBid)
                .flatExtracting(BidderSeatBid::getBids)
                .containsOnly(expectedBidderBid);

        final BidderError expectedError = BidderError.generic("Unable to covert bid currency CUR to desired ad"
                + " server currency BAD. no currency conversion available");
        assertThat(argumentCaptor.getValue())
                .extracting(BidderResponse::getSeatBid)
                .flatExtracting(BidderSeatBid::getErrors)
                .containsOnly(expectedError);
    }

    @SuppressWarnings("unchecked")
    @Test
    public void shouldUpdateBidPriceWithCurrencyConversionAndAddErrorAboutMultipleCurrency() {
        // given
        final BigDecimal bidderPrice = BigDecimal.valueOf(2.0);
        givenBidder("bidder", mock(Bidder.class), givenSeatBid(singletonList(
                givenBid(Bid.builder().price(bidderPrice).build(), "USD"))));

        final BidRequest bidRequest = givenBidRequest(
                singletonList(givenImp(singletonMap("bidder", 2), identity())),
                builder -> builder.cur(asList("CUR1", "CUR2", "CUR2")));

        final BigDecimal updatedPrice = BigDecimal.valueOf(10.0);
        given(currencyService.convertCurrency(any(), any(), any(), any(), any())).willReturn(updatedPrice);

        // when
        exchangeService.holdAuction(givenRequestContext(bidRequest)).result();

        // then
        final ArgumentCaptor<List<BidderResponse>> argumentCaptor = ArgumentCaptor.forClass(List.class);
        verify(bidResponseCreator).create(argumentCaptor.capture(), any(), any(), any(), any(), anyBoolean(), anyLong(),
                anyBoolean(), any());
        verify(currencyService).convertCurrency(eq(bidderPrice), eq(null), eq("CUR1"), eq("USD"), eq(null));

        assertThat(argumentCaptor.getValue()).hasSize(1);

        final BidderError expectedError = BidderError.badInput("Cur parameter contains more than one currency."
                + " CUR1 will be used");
        final BidderSeatBid firstSeatBid = argumentCaptor.getValue().get(0).getSeatBid();
        assertThat(firstSeatBid.getBids())
                .extracting(BidderBid::getBid)
                .flatExtracting(Bid::getPrice)
                .containsOnly(updatedPrice);
        assertThat(firstSeatBid.getErrors()).containsOnly(expectedError);
    }

    @SuppressWarnings("unchecked")
    @Test
    public void shouldUpdateBidPriceWithCurrencyConversionForMultipleBid() {
        // given
        final BigDecimal bidder1Price = BigDecimal.valueOf(1.5);
        final BigDecimal bidder2Price = BigDecimal.valueOf(2);
        final BigDecimal bidder3Price = BigDecimal.valueOf(3);
        givenBidder("bidder1", mock(Bidder.class), givenSeatBid(singletonList(
                givenBid(Bid.builder().price(bidder1Price).build(), "EUR"))));
        givenBidder("bidder2", mock(Bidder.class), givenSeatBid(singletonList(
                givenBid(Bid.builder().price(bidder2Price).build(), "GBP"))));
        givenBidder("bidder3", mock(Bidder.class), givenSeatBid(singletonList(
                givenBid(Bid.builder().price(bidder3Price).build(), "USD"))));

        final Map<String, Integer> impBidders = new HashMap<>();
        impBidders.put("bidder1", 1);
        impBidders.put("bidder2", 2);
        impBidders.put("bidder3", 3);
        final BidRequest bidRequest = givenBidRequest(
                singletonList(givenImp(impBidders, identity())), builder -> builder.cur(singletonList("USD")));

        final BigDecimal updatedPrice = BigDecimal.valueOf(10.0);
        given(currencyService.convertCurrency(any(), any(), any(), any(), any())).willReturn(updatedPrice);
        given(currencyService.convertCurrency(any(), any(), any(), eq("USD"), any())).willReturn(bidder3Price);

        // when
        exchangeService.holdAuction(givenRequestContext(bidRequest)).result();

        // then
        final ArgumentCaptor<List<BidderResponse>> argumentCaptor = ArgumentCaptor.forClass(List.class);
        verify(bidResponseCreator).create(argumentCaptor.capture(), any(), any(), any(), any(), anyBoolean(), anyLong(),
                anyBoolean(), any());
        verify(currencyService).convertCurrency(eq(bidder1Price), eq(null), eq("USD"), eq("EUR"), eq(null));
        verify(currencyService).convertCurrency(eq(bidder2Price), eq(null), eq("USD"), eq("GBP"), eq(null));
        verify(currencyService).convertCurrency(eq(bidder3Price), eq(null), eq("USD"), eq("USD"), eq(null));
        verifyNoMoreInteractions(currencyService);

        assertThat(argumentCaptor.getValue())
                .hasSize(3)
                .extracting(BidderResponse::getSeatBid)
                .flatExtracting(BidderSeatBid::getBids)
                .extracting(BidderBid::getBid)
                .extracting(Bid::getPrice)
                .containsOnly(bidder3Price, updatedPrice, updatedPrice);
    }

    @Test
    public void shouldNotAddExtPrebidEventsWhenEventsServiceReturnsEmptyEventsService() {
        // given
        final BigDecimal price = BigDecimal.valueOf(2.0);
        givenBidder(BidderSeatBid.of(
                singletonList(BidderBid.of(
                        Bid.builder().id("bidId").price(price)
                                .ext(mapper.valueToTree(singletonMap("bidExt", 1))).build(), banner, null)),
                emptyList(),
                emptyList()));

        final BidRequest bidRequest = givenBidRequest(givenSingleImp(singletonMap("someBidder", 1)),
                bidRequestBuilder -> bidRequestBuilder.app(App.builder()
                        .publisher(Publisher.builder().id("1001").build()).build()));

        // when
        final BidResponse bidResponse = exchangeService.holdAuction(givenRequestContext(bidRequest)).result();

        // then
        assertThat(bidResponse.getSeatbid()).hasSize(1)
                .flatExtracting(SeatBid::getBid)
                .extracting(bid -> toExtPrebid(bid.getExt()).getPrebid().getEvents())
                .containsNull();
    }

    @Test
    public void shouldIncrementCommonMetrics() {
        // given
        given(httpBidderRequester.requestBids(any(), any(), any(), anyBoolean()))
                .willReturn(Future.succeededFuture(givenSeatBid(singletonList(
                        givenBid(Bid.builder().price(TEN).build())))));

        final BidRequest bidRequest = givenBidRequest(givenSingleImp(singletonMap("someAlias", 1)),
                builder -> builder
                        .site(Site.builder().publisher(Publisher.builder().id("accountId").build()).build())
                        .ext(ExtRequest.of(ExtRequestPrebid.builder()
                                .aliases(singletonMap("someAlias", "someBidder"))
                                .build())));

        // when
        exchangeService.holdAuction(givenRequestContext(bidRequest));

        // then
        verify(metrics).updateAccountRequestMetrics(eq("accountId"), eq(MetricName.openrtb2web));
        verify(metrics)
                .updateAdapterRequestTypeAndNoCookieMetrics(eq("someBidder"), eq(MetricName.openrtb2web), eq(true));
        verify(metrics).updateAdapterResponseTime(eq("someBidder"), eq("accountId"), anyInt());
        verify(metrics).updateAdapterRequestGotbidsMetrics(eq("someBidder"), eq("accountId"));
        verify(metrics).updateAdapterBidMetrics(eq("someBidder"), eq("accountId"), eq(10000L), eq(false), eq("banner"));
    }

    @Test
    public void shouldCallUpdateCookieMetricsWithExpectedValue() {
        // given
        final BidRequest bidRequest = givenBidRequest(givenSingleImp(singletonMap("someAlias", 1)),
                builder -> builder.app(App.builder().build()));

        given(bidderCatalog.nameByAlias("someAlias")).willReturn("someBidder");

        // when
        exchangeService.holdAuction(givenRequestContext(bidRequest));

        // then
        verify(metrics).updateAdapterRequestTypeAndNoCookieMetrics(
                eq("someBidder"), eq(MetricName.openrtb2web), eq(false));
    }

    @Test
    public void shouldUseEmptyStringIfPublisherIdIsEmpty() {
        // given
        given(httpBidderRequester.requestBids(any(), any(), any(), anyBoolean()))
                .willReturn(Future.succeededFuture(givenSeatBid(singletonList(
                        givenBid(Bid.builder().price(TEN).build())))));
        final BidRequest bidRequest = givenBidRequest(givenSingleImp(singletonMap("someBidder", 1)));
        final Account account = Account.builder().id("").build();

        // when
        exchangeService.holdAuction(givenRequestContext(bidRequest, account));

        // then
        verify(metrics).updateAccountRequestMetrics(eq(""), eq(MetricName.openrtb2web));
    }

    @Test
    public void shouldIncrementNoBidRequestsMetric() {
        // given
        given(httpBidderRequester.requestBids(any(), any(), any(), anyBoolean()))
                .willReturn(Future.succeededFuture(givenSeatBid(emptyList())));

        final BidRequest bidRequest = givenBidRequest(givenSingleImp(singletonMap("someBidder", 1)));

        // when
        exchangeService.holdAuction(givenRequestContext(bidRequest));

        // then
        verify(metrics).updateAdapterRequestNobidMetrics(eq("someBidder"), eq("accountId"));
    }

    @Test
    public void shouldIncrementGotBidsAndErrorMetricsIfBidderReturnsBidAndDifferentErrors() {
        // given
        given(httpBidderRequester.requestBids(any(), any(), any(), anyBoolean()))
                .willReturn(Future.succeededFuture(BidderSeatBid.of(
                        singletonList(givenBid(Bid.builder().price(TEN).build())),
                        emptyList(),
                        asList(
                                // two identical errors to verify corresponding metric is submitted only once
                                BidderError.badInput("rubicon error"),
                                BidderError.badInput("rubicon error"),
                                BidderError.badServerResponse("rubicon error"),
                                BidderError.failedToRequestBids("rubicon failed to request bids"),
                                BidderError.timeout("timeout error"),
                                BidderError.generic("timeout error")))));

        final BidRequest bidRequest = givenBidRequest(givenSingleImp(singletonMap("someBidder", 1)));

        // when
        exchangeService.holdAuction(givenRequestContext(bidRequest));

        // then
        verify(metrics).updateAdapterRequestGotbidsMetrics(eq("someBidder"), eq("accountId"));
        verify(metrics).updateAdapterRequestErrorMetric(eq("someBidder"), eq(MetricName.badinput));
        verify(metrics).updateAdapterRequestErrorMetric(eq("someBidder"), eq(MetricName.badserverresponse));
        verify(metrics).updateAdapterRequestErrorMetric(eq("someBidder"), eq(MetricName.failedtorequestbids));
        verify(metrics).updateAdapterRequestErrorMetric(eq("someBidder"), eq(MetricName.timeout));
        verify(metrics).updateAdapterRequestErrorMetric(eq("someBidder"), eq(MetricName.unknown_error));
    }

    @Test
    public void shouldPassResponseToPostProcessor() {
        // given
        final BidRequest bidRequest = givenBidRequest(emptyList());

        // when
        exchangeService.holdAuction(givenRequestContext(bidRequest));

        // then
        verify(bidResponsePostProcessor).postProcess(any(), same(uidsCookie), same(bidRequest), any(),
                eq(Account.builder().id("accountId").eventsEnabled(true).build()));
    }

    @Test
    public void shouldReturnBidsWithAdjustedPricesWhenAdjustmentFactorPresent() {
        // given
        final Bidder<?> bidder = mock(Bidder.class);
        givenBidder("bidder", bidder, givenSeatBid(singletonList(
                givenBid(Bid.builder().price(BigDecimal.valueOf(2)).build()))));

        final BidRequest bidRequest = givenBidRequest(singletonList(givenImp(singletonMap("bidder", 2), identity())),
                builder -> builder.ext(ExtRequest.of(ExtRequestPrebid.builder()
                        .aliases(emptyMap())
                        .bidadjustmentfactors(singletonMap("bidder", BigDecimal.valueOf(2.468)))
                        .auctiontimestamp(1000L)
                        .build())));

        givenBidResponseCreator(singletonList(Bid.builder().price(BigDecimal.valueOf(4.936)).build()));

        // when
        final BidResponse bidResponse = exchangeService.holdAuction(givenRequestContext(bidRequest)).result();

        // then
        assertThat(bidResponse.getSeatbid())
                .flatExtracting(SeatBid::getBid)
                .extracting(Bid::getPrice)
                .containsExactly(BigDecimal.valueOf(4.936));
    }

    @Test
    public void shouldReturnBidsWithoutAdjustingPricesWhenAdjustmentFactorNotPresentForBidder() {
        // given
        final Bidder<?> bidder = mock(Bidder.class);

        givenBidder("bidder", bidder, givenSeatBid(singletonList(
                givenBid(Bid.builder().price(BigDecimal.ONE).build()))));

        final BidRequest bidRequest = givenBidRequest(singletonList(givenImp(singletonMap("bidder", 2), identity())),
                builder -> builder.ext(ExtRequest.of(ExtRequestPrebid.builder()
                        .aliases(emptyMap())
                        .auctiontimestamp(1000L)
                        .currency(ExtRequestCurrency.of(null, false))
                        .bidadjustmentfactors(singletonMap("some-other-bidder", BigDecimal.TEN))
                        .build())));

        // when
        final BidResponse bidResponse = exchangeService.holdAuction(givenRequestContext(bidRequest)).result();

        // then
        assertThat(bidResponse.getSeatbid())
                .flatExtracting(SeatBid::getBid)
                .extracting(Bid::getPrice)
                .containsExactly(BigDecimal.ONE);
    }

    private AuctionContext givenRequestContext(BidRequest bidRequest) {
        return givenRequestContext(bidRequest, Account.builder().id("accountId").eventsEnabled(true).build());
    }

    private AuctionContext givenRequestContext(BidRequest bidRequest, Account account) {
        return AuctionContext.builder()
                .uidsCookie(uidsCookie)
                .bidRequest(bidRequest)
                .account(account)
                .requestTypeMetric(MetricName.openrtb2web)
                .timeout(timeout)
                .build();
    }

    private BidRequest captureBidRequest() {
        final ArgumentCaptor<BidRequest> bidRequestCaptor = ArgumentCaptor.forClass(BidRequest.class);
        verify(httpBidderRequester).requestBids(any(), bidRequestCaptor.capture(), any(), anyBoolean());
        return bidRequestCaptor.getValue();
    }

    private static BidRequest givenBidRequest(
            List<Imp> imp, Function<BidRequestBuilder, BidRequestBuilder> bidRequestBuilderCustomizer) {
        return bidRequestBuilderCustomizer.apply(BidRequest.builder().cur(singletonList("USD")).imp(imp)).build();
    }

    private static BidRequest givenBidRequest(List<Imp> imp) {
        return givenBidRequest(imp, identity());
    }

    private static <T> Imp givenImp(T ext, Function<ImpBuilder, ImpBuilder> impBuilderCustomizer) {
        return impBuilderCustomizer.apply(Imp.builder()
                .ext(ext != null ? mapper.valueToTree(ext) : null))
                .build();
    }

    private static <T> List<Imp> givenSingleImp(T ext) {
        return singletonList(givenImp(ext, identity()));
    }

    private void givenBidder(BidderSeatBid response) {
        given(httpBidderRequester.requestBids(any(), any(), any(), anyBoolean()))
                .willReturn(Future.succeededFuture(response));
    }

    private void givenBidder(String bidderName, Bidder<?> bidder, BidderSeatBid response) {
        doReturn(bidder).when(bidderCatalog).bidderByName(eq(bidderName));
        given(httpBidderRequester.requestBids(same(bidder), any(), any(), anyBoolean()))
                .willReturn(Future.succeededFuture(response));
    }

    private static SeatBid givenSeatBid(List<Bid> bids,
                                        Function<SeatBid.SeatBidBuilder, SeatBid.SeatBidBuilder> seatBidCustomizer) {
        return seatBidCustomizer.apply(SeatBid.builder()
                .seat("someBidder")
                .bid(bids))
                .build();
    }

    private static BidderSeatBid givenSeatBid(List<BidderBid> bids) {
        return BidderSeatBid.of(bids, emptyList(), emptyList());
    }

    private static BidderSeatBid givenSingleSeatBid(BidderBid bid) {
        return givenSeatBid(singletonList(bid));
    }

    private static BidderSeatBid givenEmptySeatBid() {
        return givenSeatBid(emptyList());
    }

    private static BidderBid givenBid(Bid bid) {
        return BidderBid.of(bid, BidType.banner, null);
    }

    private static BidderBid givenBid(Bid bid, String cur) {
        return BidderBid.of(bid, BidType.banner, cur);
    }

    private static Bid givenBid(Function<Bid.BidBuilder, Bid.BidBuilder> bidBuilder) {
        return bidBuilder.apply(Bid.builder()
                .id("bidId")
                .price(BigDecimal.ONE)
                .ext(mapper.valueToTree(ExtPrebid.of(ExtBidPrebid.of(null, null, null, null, null, null, null), null))))
                .build();
    }

    private static <K, V> Map<K, V> doubleMap(K key1, V value1, K key2, V value2) {
        final Map<K, V> map = new HashMap<>();
        map.put(key1, value1);
        map.put(key2, value2);
        return map;
    }

    private static ExtPrebid<ExtBidPrebid, ?> toExtPrebid(ObjectNode ext) {
        try {
            return mapper.readValue(mapper.treeAsTokens(ext), new TypeReference<ExtPrebid<ExtBidPrebid, ?>>() {
            });
        } catch (IOException e) {
            return rethrow(e);
        }
    }

    private static ExtRequestTargeting givenTargeting(boolean includebidderkeys) {
        return ExtRequestTargeting.builder().pricegranularity(mapper.valueToTree(
                ExtPriceGranularity.of(2, singletonList(ExtGranularityRange.of(BigDecimal.valueOf(5),
                        BigDecimal.valueOf(0.5))))))
                .includewinners(true)
                .includebidderkeys(includebidderkeys)
                .build();
    }

    private void givenBidResponseCreator(List<Bid> bids) {
        given(bidResponseCreator.create(anyList(), any(), any(), any(), any(), anyBoolean(), anyLong(), anyBoolean(),
                any()))
                .willReturn(Future.succeededFuture(givenBidResponseWithBids(bids)));
    }

    private void givenBidResponseCreator(Map<String, List<ExtBidderError>> errors) {
        given(bidResponseCreator.create(anyList(), any(), any(), any(), any(), anyBoolean(), anyLong(), anyBoolean(),
                any()))
                .willReturn(Future.succeededFuture(givenBidResponseWithError(errors)));
    }

    private static BidResponse givenBidResponseWithBids(List<Bid> bids) {
        return BidResponse.builder()
                .cur("USD")
                .seatbid(singletonList(givenSeatBid(bids, identity())))
                .build();
    }

    private static BidResponse givenBidResponseWithError(Map<String, List<ExtBidderError>> errors) {
        return BidResponse.builder()
                .seatbid(emptyList())
                .ext(mapper.valueToTree(ExtBidResponse.of(null, errors, null, null, null, null)))
                .build();
    }
}<|MERGE_RESOLUTION|>--- conflicted
+++ resolved
@@ -186,15 +186,11 @@
         given(privacyEnforcementService.mask(any(), argThat(MapUtils::isEmpty), any(), any(), any()))
                 .willReturn(Future.succeededFuture(emptyList()));
 
-<<<<<<< HEAD
-        given(responseBidValidator.validate(any(), any(), any())).willReturn(ValidationResult.success());
-=======
         given(fpdResolver.resolveUser(any(), any())).willAnswer(invocation -> invocation.getArgument(0));
         given(fpdResolver.resolveSite(any(), any())).willAnswer(invocation -> invocation.getArgument(0));
         given(fpdResolver.resolveApp(any(), any())).willAnswer(invocation -> invocation.getArgument(0));
 
-        given(responseBidValidator.validate(any())).willReturn(ValidationResult.success());
->>>>>>> 2da3462c
+        given(responseBidValidator.validate(any(), any(), any())).willReturn(ValidationResult.success());
         given(usersyncer.getCookieFamilyName()).willReturn("cookieFamily");
 
         given(currencyService.convertCurrency(any(), any(), any(), any(), any()))
