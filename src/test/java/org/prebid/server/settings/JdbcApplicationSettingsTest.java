package org.prebid.server.settings;

import io.vertx.core.Future;
import io.vertx.core.Vertx;
import io.vertx.core.json.JsonObject;
import io.vertx.ext.jdbc.JDBCClient;
import io.vertx.ext.unit.Async;
import io.vertx.ext.unit.TestContext;
import io.vertx.ext.unit.junit.VertxUnitRunner;
import org.junit.After;
import org.junit.AfterClass;
import org.junit.Before;
import org.junit.BeforeClass;
import org.junit.Rule;
import org.junit.Test;
import org.junit.runner.RunWith;
import org.mockito.Mock;
import org.mockito.junit.MockitoJUnit;
import org.mockito.junit.MockitoRule;
import org.prebid.server.VertxTest;
import org.prebid.server.exception.PreBidException;
import org.prebid.server.execution.Timeout;
import org.prebid.server.execution.TimeoutFactory;
import org.prebid.server.metric.Metrics;
import org.prebid.server.settings.model.Account;
import org.prebid.server.settings.model.AccountBidValidationConfig;
import org.prebid.server.settings.model.AccountGdprConfig;
import org.prebid.server.settings.model.EnabledForRequestType;
import org.prebid.server.settings.model.StoredDataResult;
import org.prebid.server.settings.model.StoredResponseDataResult;
import org.prebid.server.validation.model.Size;
import org.prebid.server.vertx.jdbc.BasicJdbcClient;
import org.prebid.server.vertx.jdbc.JdbcClient;

import java.sql.Connection;
import java.sql.DriverManager;
import java.sql.SQLException;
import java.time.Clock;
import java.time.Instant;
import java.time.ZoneId;
import java.util.HashMap;
import java.util.HashSet;
import java.util.Map;

import static java.util.Arrays.asList;
import static java.util.Collections.emptyList;
import static java.util.Collections.emptyMap;
import static java.util.Collections.emptySet;
import static java.util.Collections.singleton;
import static java.util.Collections.singletonList;
import static java.util.Collections.singletonMap;
import static org.assertj.core.api.Assertions.assertThat;

@RunWith(VertxUnitRunner.class)
public class JdbcApplicationSettingsTest extends VertxTest {

    @Rule
    public final MockitoRule mockitoRule = MockitoJUnit.rule();

    private static final String JDBC_URL = "jdbc:h2:mem:test";

    private static final String SELECT_QUERY =
            "SELECT reqid, requestData, 'request' as dataType FROM stored_requests WHERE reqid IN (%REQUEST_ID_LIST%) "
                    + "UNION ALL "
                    + "SELECT impid, impData, 'imp' as dataType FROM stored_imps WHERE impid IN (%IMP_ID_LIST%)";

    private static final String SELECT_UNION_QUERY =
            "SELECT reqid, requestData, 'request' as dataType FROM stored_requests WHERE reqid IN (%REQUEST_ID_LIST%) "
                    + "UNION ALL "
                    + "SELECT reqid, requestData, 'request' as dataType FROM stored_requests2 "
                    + "WHERE reqid IN (%REQUEST_ID_LIST%) "
                    + "UNION ALL "
                    + "SELECT impid, impData, 'imp' as dataType FROM stored_imps WHERE impid IN (%IMP_ID_LIST%) "
                    + "UNION ALL "
                    + "SELECT impid, impData, 'imp' as dataType FROM stored_imps2 WHERE impid IN (%IMP_ID_LIST%)";

    private static final String SELECT_FROM_ONE_COLUMN_TABLE_QUERY =
            "SELECT reqid FROM one_column_table WHERE reqid IN "
                    + "(%REQUEST_ID_LIST%)";

    private static final String SELECT_RESPONSE_QUERY = "SELECT responseId, responseData FROM stored_responses"
            + " WHERE responseId IN (%RESPONSE_ID_LIST%)";

    private static final String SELECT_ONE_COLUMN_RESPONSE_QUERY = "SELECT responseId FROM stored_responses"
            + " WHERE responseId IN (%RESPONSE_ID_LIST%)";

    private static Connection connection;

    private Vertx vertx;
    @Mock
    private Metrics metrics;

    private Clock clock;

    private JdbcApplicationSettings jdbcApplicationSettings;

    private Timeout timeout;

    @BeforeClass
    public static void beforeClass() throws SQLException {
        connection = DriverManager.getConnection(JDBC_URL);
        connection.createStatement().execute("CREATE TABLE accounts_account (id SERIAL PRIMARY KEY, "
                + "uuid varchar(40) NOT NULL, price_granularity varchar(6), granularityMultiplier numeric(9,3), "
                + "banner_cache_ttl INT, video_cache_ttl INT, events_enabled BIT, enforce_ccpa BIT, "
                + "tcf_config varchar(512), analytics_sampling_factor INT, truncate_target_attr INT, "
                + "bid_validations varchar(512));");
        connection.createStatement().execute("CREATE TABLE s2sconfig_config (id SERIAL PRIMARY KEY, uuid varchar(40) "
                + "NOT NULL, config varchar(512));");
        connection.createStatement().execute("CREATE TABLE stored_requests (id SERIAL PRIMARY KEY, reqid varchar(40) "
                + "NOT NULL, requestData varchar(512));");
        connection.createStatement().execute("CREATE TABLE stored_requests2 (id SERIAL PRIMARY KEY, reqid varchar(40) "
                + "NOT NULL, requestData varchar(512));");
        connection.createStatement().execute("CREATE TABLE stored_imps (id SERIAL PRIMARY KEY, impid varchar(40) "
                + "NOT NULL, impData varchar(512));");
        connection.createStatement().execute("CREATE TABLE stored_imps2 (id SERIAL PRIMARY KEY, impid varchar(40) "
                + "NOT NULL, impData varchar(512));");
        connection.createStatement().execute(
                "CREATE TABLE stored_responses (id SERIAL PRIMARY KEY, responseId varchar(40) NOT NULL,"
                        + " responseData varchar(512));");
        connection.createStatement().execute("CREATE TABLE one_column_table (id SERIAL PRIMARY KEY, reqid varchar(40)"
                + " NOT NULL);");
        connection.createStatement().execute("insert into accounts_account "
                + "(uuid, price_granularity, banner_cache_ttl, video_cache_ttl, events_enabled, enforce_ccpa, "
<<<<<<< HEAD
                + "tcf_config, analytics_sampling_factor, truncate_target_attr, bid_validations) "
                + "values ('accountId','med', 100, 100, TRUE, TRUE, '{\"enabled\": true}', 1, 0, "
                + "'{\"banner-creative-allowed-sizes\": [\"1x1\", \"2x2\"]}');");
=======
                + "tcf_config, analytics_sampling_factor, truncate_target_attr) "
                + "values ('accountId','med', 100, 100, TRUE, TRUE, '{\"enabled\": true, "
                + "\"integration-enabled\": {\"amp\": true, \"app\": true, \"video\": true, \"web\": true}}', 1, 0);");
>>>>>>> 2da3462c
        connection.createStatement().execute("insert into s2sconfig_config (uuid, config)"
                + " values ('adUnitConfigId', 'config');");
        connection.createStatement().execute("insert into stored_requests (reqid, requestData) values ('1','value1');");
        connection.createStatement().execute("insert into stored_requests (reqid, requestData) values ('2','value2');");
        connection.createStatement().execute(
                "insert into stored_requests2 (reqid, requestData) values ('3','value3');");
        connection.createStatement().execute("insert into stored_imps (impid, impData) values ('4','value4');");
        connection.createStatement().execute("insert into stored_imps (impid, impData) values ('5','value5');");
        connection.createStatement().execute("insert into stored_imps2 (impid, impData) values ('6','value6');");
        connection.createStatement().execute("insert into stored_responses (responseId, responseData) "
                + "values ('1','response1');");
        connection.createStatement().execute("insert into stored_responses (responseId, responseData) "
                + "values ('2','response2');");
        connection.createStatement().execute("insert into one_column_table (reqid) values ('3');");
    }

    @AfterClass
    public static void afterClass() throws SQLException {
        connection.close();
    }

    @Before
    public void setUp() {
        vertx = Vertx.vertx();
        clock = Clock.fixed(Instant.now(), ZoneId.systemDefault());
        timeout = new TimeoutFactory(clock).create(5000L);
        jdbcApplicationSettings = new JdbcApplicationSettings(jdbcClient(), jacksonMapper, SELECT_QUERY, SELECT_QUERY,
                SELECT_RESPONSE_QUERY);
    }

    @After
    public void tearDown(TestContext context) {
        vertx.close(context.asyncAssertSuccess());
    }

    @Test
    public void getAccountByIdShouldReturnAccountWithAllFieldsPopulated(TestContext context) {
        // when
        final Future<Account> future = jdbcApplicationSettings.getAccountById("accountId", timeout);

        // then
        final Async async = context.async();
        future.setHandler(context.asyncAssertSuccess(account -> {
            assertThat(account).isEqualTo(Account.builder()
                    .id("accountId")
                    .priceGranularity("med")
                    .bannerCacheTtl(100)
                    .videoCacheTtl(100)
                    .analyticsSamplingFactor(1)
                    .eventsEnabled(true)
                    .enforceCcpa(true)
                    .gdpr(AccountGdprConfig.builder()
                            .enabled(true)
                            .enabledForRequestType(EnabledForRequestType.of(true, true, true, true))
                            .build())
                    .truncateTargetAttr(0)
                    .bidValidations(AccountBidValidationConfig.of(asList(Size.of(1, 1), Size.of(2, 2))))
                    .build());
            async.complete();
        }));
    }

    @Test
    public void getAccountByIdShouldFailIfAccountNotFound(TestContext context) {
        // when
        final Future<Account> future = jdbcApplicationSettings.getAccountById("non-existing", timeout);

        // then
        final Async async = context.async();
        future.setHandler(context.asyncAssertFailure(exception -> {
            assertThat(exception).isInstanceOf(PreBidException.class)
                    .hasMessage("Account not found: non-existing");
            async.complete();
        }));
    }

    @Test
    public void getAdUnitConfigByIdShouldReturnConfig(TestContext context) {
        // when
        final Future<String> future = jdbcApplicationSettings.getAdUnitConfigById("adUnitConfigId", timeout);

        // then
        final Async async = context.async();
        future.setHandler(context.asyncAssertSuccess(config -> {
            assertThat(config).isEqualTo("config");
            async.complete();
        }));
    }

    @Test
    public void getAdUnitConfigByIdShouldFailIfConfigNotFound(TestContext context) {
        // when
        final Future<String> future = jdbcApplicationSettings.getAdUnitConfigById("non-existing", timeout);

        // then
        final Async async = context.async();
        future.setHandler(context.asyncAssertFailure(exception -> {
            assertThat(exception).isInstanceOf(PreBidException.class)
                    .hasMessage("AdUnitConfig not found: non-existing");
            async.complete();
        }));
    }

    @Test
    public void getStoredDataShouldReturnExpectedResult(TestContext context) {
        // when
        final Future<StoredDataResult> future = jdbcApplicationSettings.getStoredData(
                new HashSet<>(asList("1", "2")), new HashSet<>(asList("4", "5")), timeout);

        // then
        final Async async = context.async();
        final Map<String, String> expectedRequests = new HashMap<>();
        expectedRequests.put("1", "value1");
        expectedRequests.put("2", "value2");
        final Map<String, String> expectedImps = new HashMap<>();
        expectedImps.put("4", "value4");
        expectedImps.put("5", "value5");
        future.setHandler(context.asyncAssertSuccess(storedRequestResult -> {
            assertThat(storedRequestResult)
                    .isEqualTo(StoredDataResult.of(expectedRequests, expectedImps, emptyList()));
            async.complete();
        }));
    }

    @Test
    public void getAmpStoredDataShouldReturnExpectedResult(TestContext context) {
        // when
        final Future<StoredDataResult> future = jdbcApplicationSettings.getAmpStoredData(
                new HashSet<>(asList("1", "2")), new HashSet<>(asList("3", "4")), timeout);

        // then
        final Async async = context.async();
        final Map<String, String> expectedRequests = new HashMap<>();
        expectedRequests.put("1", "value1");
        expectedRequests.put("2", "value2");
        future.setHandler(context.asyncAssertSuccess(storedRequestResult -> {
            assertThat(storedRequestResult)
                    .isEqualTo(StoredDataResult.of(expectedRequests, emptyMap(), emptyList()));
            async.complete();
        }));
    }

    @Test
    public void getVideoStoredDataShouldReturnExpectedResult(TestContext context) {
        // when
        final Future<StoredDataResult> future = jdbcApplicationSettings.getVideoStoredData(
                new HashSet<>(asList("1", "2")), new HashSet<>(asList("4", "5")), timeout);

        // then
        final Async async = context.async();
        final Map<String, String> expectedRequests = new HashMap<>();
        expectedRequests.put("1", "value1");
        expectedRequests.put("2", "value2");
        final Map<String, String> expectedImps = new HashMap<>();
        expectedImps.put("4", "value4");
        expectedImps.put("5", "value5");
        future.setHandler(context.asyncAssertSuccess(storedRequestResult -> {
            assertThat(storedRequestResult)
                    .isEqualTo(StoredDataResult.of(expectedRequests, expectedImps, emptyList()));
            async.complete();
        }));
    }

    @Test
    public void getVideoStoredDataShouldReturnStoredRequests(TestContext context) {
        // given
        jdbcApplicationSettings = new JdbcApplicationSettings(jdbcClient(), jacksonMapper, SELECT_UNION_QUERY,
                SELECT_UNION_QUERY, SELECT_RESPONSE_QUERY);

        // when
        final Future<StoredDataResult> storedRequestResultFuture =
                jdbcApplicationSettings.getVideoStoredData(new HashSet<>(asList("1", "2", "3")),
                        new HashSet<>(asList("4", "5", "6")), timeout);

        // then
        final Async async = context.async();
        storedRequestResultFuture.setHandler(context.asyncAssertSuccess(storedRequestResult -> {
            final Map<String, String> expectedRequests = new HashMap<>();
            expectedRequests.put("1", "value1");
            expectedRequests.put("2", "value2");
            expectedRequests.put("3", "value3");
            final Map<String, String> expectedImps = new HashMap<>();
            expectedImps.put("4", "value4");
            expectedImps.put("5", "value5");
            expectedImps.put("6", "value6");
            assertThat(storedRequestResult).isEqualTo(
                    StoredDataResult.of(expectedRequests, expectedImps, emptyList()));
            async.complete();
        }));
    }

    @Test
    public void getStoredDataUnionSelectByIdShouldReturnStoredRequests(TestContext context) {
        // given
        jdbcApplicationSettings = new JdbcApplicationSettings(jdbcClient(), jacksonMapper, SELECT_UNION_QUERY,
                SELECT_UNION_QUERY, SELECT_RESPONSE_QUERY);

        // when
        final Future<StoredDataResult> storedRequestResultFuture =
                jdbcApplicationSettings.getStoredData(new HashSet<>(asList("1", "2", "3")),
                        new HashSet<>(asList("4", "5", "6")), timeout);

        // then
        final Async async = context.async();
        storedRequestResultFuture.setHandler(context.asyncAssertSuccess(storedRequestResult -> {
            final Map<String, String> expectedRequests = new HashMap<>();
            expectedRequests.put("1", "value1");
            expectedRequests.put("2", "value2");
            expectedRequests.put("3", "value3");
            final Map<String, String> expectedImps = new HashMap<>();
            expectedImps.put("4", "value4");
            expectedImps.put("5", "value5");
            expectedImps.put("6", "value6");
            assertThat(storedRequestResult).isEqualTo(
                    StoredDataResult.of(expectedRequests, expectedImps, emptyList()));
            async.complete();
        }));
    }

    @Test
    public void getAmpStoredDataUnionSelectByIdShouldReturnStoredRequests(TestContext context) {
        // given
        jdbcApplicationSettings = new JdbcApplicationSettings(jdbcClient(), jacksonMapper, SELECT_UNION_QUERY,
                SELECT_UNION_QUERY, SELECT_RESPONSE_QUERY);

        // when
        final Future<StoredDataResult> storedRequestResultFuture =
                jdbcApplicationSettings.getAmpStoredData(new HashSet<>(asList("1", "2", "3")),
                        new HashSet<>(asList("4", "5", "6")), timeout);

        // then
        final Async async = context.async();
        storedRequestResultFuture.setHandler(context.asyncAssertSuccess(storedRequestResult -> {
            final Map<String, String> expectedRequests = new HashMap<>();
            expectedRequests.put("1", "value1");
            expectedRequests.put("2", "value2");
            expectedRequests.put("3", "value3");
            assertThat(storedRequestResult).isEqualTo(
                    StoredDataResult.of(expectedRequests, emptyMap(), emptyList()));
            async.complete();
        }));
    }

    @Test
    public void getStoredDataShouldReturnResultWithErrorIfNoStoredRequestFound(TestContext context) {
        // when
        final Future<StoredDataResult> storedRequestResultFuture =
                jdbcApplicationSettings.getStoredData(new HashSet<>(asList("1", "3")), emptySet(), timeout);

        // then
        final Async async = context.async();
        storedRequestResultFuture.setHandler(context.asyncAssertSuccess(storedRequestResult -> {
            assertThat(storedRequestResult).isEqualTo(StoredDataResult.of(singletonMap("1", "value1"), emptyMap(),
                    singletonList("No stored request found for id: 3")));
            async.complete();
        }));
    }

    @Test
    public void getStoredDataShouldReturnResultWithErrorIfNoStoredImpFound(TestContext context) {
        // when
        final Future<StoredDataResult> storedRequestResultFuture =
                jdbcApplicationSettings.getStoredData(emptySet(), new HashSet<>(asList("4", "6")), timeout);

        // then
        final Async async = context.async();
        storedRequestResultFuture.setHandler(context.asyncAssertSuccess(storedRequestResult -> {
            assertThat(storedRequestResult).isEqualTo(StoredDataResult.of(emptyMap(), singletonMap("4", "value4"),
                    singletonList("No stored imp found for id: 6")));
            async.complete();
        }));
    }

    @Test
    public void getAmpStoredDataShouldReturnResultWithErrorIfNoStoredRequestFound(TestContext context) {
        // when
        final Future<StoredDataResult> storedRequestResultFuture =
                jdbcApplicationSettings.getAmpStoredData(new HashSet<>(asList("1", "3")), emptySet(), timeout);

        // then
        final Async async = context.async();
        storedRequestResultFuture.setHandler(context.asyncAssertSuccess(storedRequestResult -> {
            assertThat(storedRequestResult).isEqualTo(StoredDataResult.of(singletonMap("1", "value1"), emptyMap(),
                    singletonList("No stored request found for id: 3")));
            async.complete();
        }));
    }

    @Test
    public void getStoredDataShouldReturnErrorIfResultContainsLessColumnsThanExpected(TestContext context) {
        // given
        jdbcApplicationSettings = new JdbcApplicationSettings(jdbcClient(), jacksonMapper,
                SELECT_FROM_ONE_COLUMN_TABLE_QUERY, SELECT_FROM_ONE_COLUMN_TABLE_QUERY, SELECT_RESPONSE_QUERY);

        // when
        final Future<StoredDataResult> storedRequestResultFuture =
                jdbcApplicationSettings.getStoredData(new HashSet<>(asList("1", "2", "3")), emptySet(), timeout);

        // then
        final Async async = context.async();
        storedRequestResultFuture.setHandler(context.asyncAssertSuccess(storedRequestResult -> {
            assertThat(storedRequestResult).isEqualTo(StoredDataResult.of(emptyMap(), emptyMap(),
                    singletonList("Result set column number is less than expected")));
            async.complete();
        }));
    }

    @Test
    public void getAmpStoredDataShouldReturnErrorIfResultContainsLessColumnsThanExpected(TestContext context) {
        // given
        jdbcApplicationSettings = new JdbcApplicationSettings(jdbcClient(), jacksonMapper,
                SELECT_FROM_ONE_COLUMN_TABLE_QUERY,
                SELECT_FROM_ONE_COLUMN_TABLE_QUERY, SELECT_RESPONSE_QUERY);

        // when
        final Future<StoredDataResult> storedRequestResultFuture =
                jdbcApplicationSettings.getAmpStoredData(new HashSet<>(asList("1", "2", "3")), emptySet(), timeout);

        // then
        final Async async = context.async();
        storedRequestResultFuture.setHandler(context.asyncAssertSuccess(storedRequestResult -> {
            assertThat(storedRequestResult).isEqualTo(StoredDataResult.of(emptyMap(), emptyMap(),
                    singletonList("Result set column number is less than expected")));
            async.complete();
        }));
    }

    @Test
    public void getStoredDataShouldReturnErrorAndEmptyResult(TestContext context) {
        // when
        final Future<StoredDataResult> storedRequestResultFuture =
                jdbcApplicationSettings.getStoredData(new HashSet<>(asList("3", "4")),
                        new HashSet<>(asList("6", "7")), timeout);

        // then
        final Async async = context.async();
        storedRequestResultFuture.setHandler(context.asyncAssertSuccess(storedRequestResult -> {
            assertThat(storedRequestResult).isEqualTo(StoredDataResult.of(emptyMap(), emptyMap(),
                    singletonList("No stored requests for ids [3, 4] and stored imps for ids [6, 7] were found")));
            async.complete();
        }));
    }

    @Test
    public void getAmpStoredDataShouldReturnErrorAndEmptyResult(TestContext context) {
        // when
        final Future<StoredDataResult> storedRequestResultFuture =
                jdbcApplicationSettings.getAmpStoredData(new HashSet<>(asList("3", "4")), emptySet(), timeout);

        // then
        final Async async = context.async();
        storedRequestResultFuture.setHandler(context.asyncAssertSuccess(storedRequestResult -> {
            assertThat(storedRequestResult).isEqualTo(StoredDataResult.of(emptyMap(), emptyMap(),
                    singletonList("No stored requests for ids [3, 4] were found")));
            async.complete();
        }));
    }

    @Test
    public void getAmpStoredDataShouldIgnoreImpIdsArgument(TestContext context) {
        // when
        final Future<StoredDataResult> storedRequestResultFuture =
                jdbcApplicationSettings.getAmpStoredData(singleton("1"), singleton("4"), timeout);

        // then
        final Async async = context.async();
        storedRequestResultFuture.setHandler(context.asyncAssertSuccess(storedRequestResult -> {
            assertThat(storedRequestResult).isEqualTo(StoredDataResult.of(singletonMap("1", "value1"), emptyMap(),
                    emptyList()));
            async.complete();
        }));
    }

    @Test
    public void getStoredResponseShouldReturnExpectedResult(TestContext context) {
        // when
        final Future<StoredResponseDataResult> future = jdbcApplicationSettings.getStoredResponses(
                new HashSet<>(asList("1", "2")), timeout);

        // then
        final Async async = context.async();
        final Map<String, String> expectedResponses = new HashMap<>();
        expectedResponses.put("1", "response1");
        expectedResponses.put("2", "response2");

        future.setHandler(context.asyncAssertSuccess(storedResponseDataResult -> {
            assertThat(storedResponseDataResult)
                    .isEqualTo(StoredResponseDataResult.of(expectedResponses, emptyList()));
            async.complete();
        }));
    }

    @Test
    public void getStoredResponseShouldReturnResultWithErrorIfNotAllStoredResponsesWereFound(TestContext context) {
        // when
        final Future<StoredResponseDataResult> storedResponseDataResultFuture =
                jdbcApplicationSettings.getStoredResponses(new HashSet<>(asList("1", "3")), timeout);

        // then
        final Async async = context.async();
        storedResponseDataResultFuture.setHandler(context.asyncAssertSuccess(storedResponseDataResult -> {
            assertThat(storedResponseDataResult).isEqualTo(StoredResponseDataResult.of(singletonMap("1", "response1"),
                    singletonList("No stored response found for id: 3")));
            async.complete();
        }));
    }

    @Test
    public void getStoredResponseShouldReturnErrorIfResultContainsLessColumnsThanExpected(TestContext context) {
        // given
        jdbcApplicationSettings = new JdbcApplicationSettings(jdbcClient(), jacksonMapper, SELECT_QUERY, SELECT_QUERY,
                SELECT_ONE_COLUMN_RESPONSE_QUERY);

        // when
        final Future<StoredResponseDataResult> storedResponseDataResultFuture =
                jdbcApplicationSettings.getStoredResponses(new HashSet<>(asList("1", "2", "3")), timeout);

        // then
        final Async async = context.async();
        storedResponseDataResultFuture.setHandler(context.asyncAssertSuccess(storedResponseDataResult -> {
            assertThat(storedResponseDataResult).isEqualTo(StoredResponseDataResult.of(emptyMap(),
                    singletonList("Result set column number is less than expected")));
            async.complete();
        }));
    }

    @Test
    public void getStoredResponseShouldReturnErrorAndEmptyResult(TestContext context) {
        // when
        final Future<StoredResponseDataResult> storedResponseDataResultFuture =
                jdbcApplicationSettings.getStoredResponses(new HashSet<>(asList("3", "4")), timeout);

        // then
        final Async async = context.async();
        storedResponseDataResultFuture.setHandler(context.asyncAssertSuccess(storedResponseDataResult -> {
            assertThat(storedResponseDataResult).isEqualTo(StoredResponseDataResult.of(emptyMap(),
                    singletonList("No stored responses were found for ids: 3,4")));
            async.complete();
        }));
    }

    private JdbcClient jdbcClient() {
        return new BasicJdbcClient(vertx, JDBCClient.createShared(vertx,
                new JsonObject()
                        .put("url", JDBC_URL)
                        .put("driver_class", "org.h2.Driver")
                        .put("max_pool_size", 10)), metrics, clock
        );
    }
}<|MERGE_RESOLUTION|>--- conflicted
+++ resolved
@@ -121,15 +121,10 @@
                 + " NOT NULL);");
         connection.createStatement().execute("insert into accounts_account "
                 + "(uuid, price_granularity, banner_cache_ttl, video_cache_ttl, events_enabled, enforce_ccpa, "
-<<<<<<< HEAD
                 + "tcf_config, analytics_sampling_factor, truncate_target_attr, bid_validations) "
-                + "values ('accountId','med', 100, 100, TRUE, TRUE, '{\"enabled\": true}', 1, 0, "
+                + "values ('accountId','med', 100, 100, TRUE, TRUE, '{\"enabled\": true, "
+                + "\"integration-enabled\": {\"amp\": true, \"app\": true, \"video\": true, \"web\": true}}', 1, 0, "
                 + "'{\"banner-creative-allowed-sizes\": [\"1x1\", \"2x2\"]}');");
-=======
-                + "tcf_config, analytics_sampling_factor, truncate_target_attr) "
-                + "values ('accountId','med', 100, 100, TRUE, TRUE, '{\"enabled\": true, "
-                + "\"integration-enabled\": {\"amp\": true, \"app\": true, \"video\": true, \"web\": true}}', 1, 0);");
->>>>>>> 2da3462c
         connection.createStatement().execute("insert into s2sconfig_config (uuid, config)"
                 + " values ('adUnitConfigId', 'config');");
         connection.createStatement().execute("insert into stored_requests (reqid, requestData) values ('1','value1');");
