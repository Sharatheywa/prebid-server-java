package org.prebid.server.settings;

import io.vertx.core.Future;
import io.vertx.core.Vertx;
import io.vertx.core.json.JsonObject;
import io.vertx.ext.jdbc.JDBCClient;
import io.vertx.ext.unit.Async;
import io.vertx.ext.unit.TestContext;
import io.vertx.ext.unit.junit.VertxUnitRunner;
import org.junit.After;
import org.junit.AfterClass;
import org.junit.Before;
import org.junit.BeforeClass;
import org.junit.Rule;
import org.junit.Test;
import org.junit.runner.RunWith;
import org.mockito.Mock;
import org.mockito.junit.MockitoJUnit;
import org.mockito.junit.MockitoRule;
import org.prebid.server.VertxTest;
import org.prebid.server.exception.PreBidException;
import org.prebid.server.execution.Timeout;
import org.prebid.server.execution.TimeoutFactory;
import org.prebid.server.metric.Metrics;
import org.prebid.server.settings.model.Account;
import org.prebid.server.settings.model.AccountAnalyticsConfig;
import org.prebid.server.settings.model.AccountGdprConfig;
import org.prebid.server.settings.model.EnabledForRequestType;
import org.prebid.server.settings.model.StoredDataResult;
import org.prebid.server.settings.model.StoredResponseDataResult;
import org.prebid.server.vertx.jdbc.BasicJdbcClient;
import org.prebid.server.vertx.jdbc.JdbcClient;

import java.sql.Connection;
import java.sql.DriverManager;
import java.sql.SQLException;
import java.time.Clock;
import java.time.Instant;
import java.time.ZoneId;
import java.util.HashMap;
import java.util.HashSet;
import java.util.Map;

import static java.util.Arrays.asList;
import static java.util.Collections.emptyList;
import static java.util.Collections.emptyMap;
import static java.util.Collections.emptySet;
import static java.util.Collections.singleton;
import static java.util.Collections.singletonList;
import static java.util.Collections.singletonMap;
import static org.assertj.core.api.Assertions.assertThat;

@RunWith(VertxUnitRunner.class)
public class JdbcApplicationSettingsTest extends VertxTest {

    @Rule
    public final MockitoRule mockitoRule = MockitoJUnit.rule();

    private static final String JDBC_URL = "jdbc:h2:mem:test";

    private static final String SELECT_QUERY =
            "SELECT accountId, reqid, requestData, 'request' as dataType FROM stored_requests "
                    + "WHERE reqid IN (%REQUEST_ID_LIST%) "
                    + "UNION ALL "
                    + "SELECT accountId, impid, impData, 'imp' as dataType FROM stored_imps "
                    + "WHERE impid IN (%IMP_ID_LIST%)";

    private static final String SELECT_UNION_QUERY =
            "SELECT accountId, reqid, requestData, 'request' as dataType FROM stored_requests "
                    + "WHERE reqid IN (%REQUEST_ID_LIST%) "
                    + "UNION ALL "
                    + "SELECT accountId, reqid, requestData, 'request' as dataType FROM stored_requests2 "
                    + "WHERE reqid IN (%REQUEST_ID_LIST%) "
                    + "UNION ALL "
                    + "SELECT accountId, impid, impData, 'imp' as dataType FROM stored_imps "
                    + "WHERE impid IN (%IMP_ID_LIST%) "
                    + "UNION ALL "
                    + "SELECT accountId, impid, impData, 'imp' as dataType FROM stored_imps2 "
                    + "WHERE impid IN (%IMP_ID_LIST%)";

    private static final String SELECT_FROM_ONE_COLUMN_TABLE_QUERY =
            "SELECT reqid FROM one_column_table WHERE reqid IN "
                    + "(%REQUEST_ID_LIST%)";

    private static final String SELECT_RESPONSE_QUERY = "SELECT responseId, responseData FROM stored_responses"
            + " WHERE responseId IN (%RESPONSE_ID_LIST%)";

    private static final String SELECT_ONE_COLUMN_RESPONSE_QUERY = "SELECT responseId FROM stored_responses"
            + " WHERE responseId IN (%RESPONSE_ID_LIST%)";

    private static Connection connection;

    private Vertx vertx;
    @Mock
    private Metrics metrics;

    private Clock clock;

    private JdbcApplicationSettings jdbcApplicationSettings;

    private Timeout timeout;

    @BeforeClass
    public static void beforeClass() throws SQLException {
        connection = DriverManager.getConnection(JDBC_URL);
        connection.createStatement().execute("CREATE TABLE accounts_account (id SERIAL PRIMARY KEY, "
                + "uuid varchar(40) NOT NULL, price_granularity varchar(6), granularityMultiplier numeric(9,3), "
                + "banner_cache_ttl INT, video_cache_ttl INT, events_enabled BIT, enforce_ccpa BIT, "
                + "tcf_config varchar(512), analytics_sampling_factor INT, truncate_target_attr INT, "
                + "default_integration varchar(64), analytics_config varchar(512));");
        connection.createStatement().execute("CREATE TABLE s2sconfig_config (id SERIAL PRIMARY KEY, uuid varchar(40) "
                + "NOT NULL, config varchar(512));");
        connection.createStatement().execute("CREATE TABLE stored_requests (id SERIAL PRIMARY KEY, "
                + "accountId varchar(40) NOT NULL, reqid varchar(40) NOT NULL, requestData varchar(512));");
        connection.createStatement().execute("CREATE TABLE stored_requests2 (id SERIAL PRIMARY KEY, "
                + "accountId varchar(40) NOT NULL, reqid varchar(40) NOT NULL, requestData varchar(512));");
        connection.createStatement().execute("CREATE TABLE stored_imps (id SERIAL PRIMARY KEY, "
                + "accountId varchar(40) NOT NULL, impid varchar(40) NOT NULL, impData varchar(512));");
        connection.createStatement().execute("CREATE TABLE stored_imps2 (id SERIAL PRIMARY KEY, "
                + "accountId varchar(40) NOT NULL, impid varchar(40) NOT NULL, impData varchar(512));");
        connection.createStatement().execute(
                "CREATE TABLE stored_responses (id SERIAL PRIMARY KEY, responseId varchar(40) NOT NULL,"
                        + " responseData varchar(512));");
        connection.createStatement().execute("CREATE TABLE one_column_table (id SERIAL PRIMARY KEY, reqid "
                + "varchar(40) NOT NULL);");
        connection.createStatement().execute("insert into accounts_account "
                + "(uuid, price_granularity, banner_cache_ttl, video_cache_ttl, events_enabled, enforce_ccpa, "
<<<<<<< HEAD
                + "tcf_config, analytics_sampling_factor, truncate_target_attr) values ('1001','med', 100, 100, "
                + "TRUE, TRUE, '{\"enabled\": true, "
                + "\"integration-enabled\": {\"amp\": true, \"app\": true, \"video\": true, \"web\": true}}', 1, 0);");
=======
                + "tcf_config, analytics_sampling_factor, truncate_target_attr, default_integration, analytics_config) "
                + "values ('accountId','med', 100, 100, TRUE, TRUE, '{\"enabled\": true, "
                + "\"integration-enabled\": {\"amp\": true, \"app\": true, \"video\": true, \"web\": true}}', 1, 0, "
                + "'web', '{\"auction-events\": {\"amp\": true}}');");
        connection.createStatement().execute("insert into s2sconfig_config (uuid, config)"
                + " values ('adUnitConfigId', 'config');");
        connection.createStatement().execute("insert into stored_requests (reqid, requestData) values ('1','value1');");
        connection.createStatement().execute("insert into stored_requests (reqid, requestData) values ('2','value2');");
>>>>>>> 0dae95cf
        connection.createStatement().execute(
                "insert into s2sconfig_config (uuid, config) values ('adUnitConfigId', 'config');");
        connection.createStatement().execute(
                "insert into stored_requests (accountId, reqid, requestData) values ('1001', '1','value1');");
        connection.createStatement().execute(
                "insert into stored_requests (accountId, reqid, requestData) values ('1001', '2','value2');");
        connection.createStatement().execute(
                "insert into stored_requests2 (accountId, reqid, requestData) values ('1001', '3','value3');");
        connection.createStatement().execute(
                "insert into stored_imps (accountId, impid, impData) values ('1001', '4','value4');");
        connection.createStatement().execute(
                "insert into stored_imps (accountId, impid, impData) values ('1001', '5','value5');");
        connection.createStatement().execute(
                "insert into stored_imps2 (accountId, impid, impData) values ('1001', '6','value6');");
        connection.createStatement().execute(
                "insert into stored_responses (responseId, responseData) "
                        + "values ('1', 'response1');");
        connection.createStatement().execute(
                "insert into stored_responses (responseId, responseData) "
                        + "values ('2', 'response2');");
        connection.createStatement().execute(
                "insert into one_column_table (reqid) values ('3');");
    }

    @AfterClass
    public static void afterClass() throws SQLException {
        connection.close();
    }

    @Before
    public void setUp() {
        vertx = Vertx.vertx();
        clock = Clock.fixed(Instant.now(), ZoneId.systemDefault());
        timeout = new TimeoutFactory(clock).create(5000L);
        jdbcApplicationSettings = new JdbcApplicationSettings(jdbcClient(), jacksonMapper, SELECT_QUERY, SELECT_QUERY,
                SELECT_RESPONSE_QUERY);
    }

    @After
    public void tearDown(TestContext context) {
        vertx.close(context.asyncAssertSuccess());
    }

    @Test
    public void getAccountByIdShouldReturnAccountWithAllFieldsPopulated(TestContext context) {
        // when
        final Future<Account> future = jdbcApplicationSettings.getAccountById("1001", timeout);

        // then
        final Async async = context.async();
        future.setHandler(context.asyncAssertSuccess(account -> {
            assertThat(account).isEqualTo(Account.builder()
                    .id("1001")
                    .priceGranularity("med")
                    .bannerCacheTtl(100)
                    .videoCacheTtl(100)
                    .analyticsSamplingFactor(1)
                    .eventsEnabled(true)
                    .enforceCcpa(true)
                    .gdpr(AccountGdprConfig.builder()
                            .enabled(true)
                            .enabledForRequestType(EnabledForRequestType.of(true, true, true, true))
                            .build())
                    .truncateTargetAttr(0)
                    .defaultIntegration("web")
                    .analyticsConfig(AccountAnalyticsConfig.of(singletonMap("amp", true)))
                    .build());
            async.complete();
        }));
    }

    @Test
    public void getAccountByIdShouldFailIfAccountNotFound(TestContext context) {
        // when
        final Future<Account> future = jdbcApplicationSettings.getAccountById("non-existing", timeout);

        // then
        final Async async = context.async();
        future.setHandler(context.asyncAssertFailure(exception -> {
            assertThat(exception).isInstanceOf(PreBidException.class)
                    .hasMessage("Account not found: non-existing");
            async.complete();
        }));
    }

    @Test
    public void getAdUnitConfigByIdShouldReturnConfig(TestContext context) {
        // when
        final Future<String> future = jdbcApplicationSettings.getAdUnitConfigById("adUnitConfigId", timeout);

        // then
        final Async async = context.async();
        future.setHandler(context.asyncAssertSuccess(config -> {
            assertThat(config).isEqualTo("config");
            async.complete();
        }));
    }

    @Test
    public void getAdUnitConfigByIdShouldFailIfConfigNotFound(TestContext context) {
        // when
        final Future<String> future = jdbcApplicationSettings.getAdUnitConfigById("non-existing", timeout);

        // then
        final Async async = context.async();
        future.setHandler(context.asyncAssertFailure(exception -> {
            assertThat(exception).isInstanceOf(PreBidException.class)
                    .hasMessage("AdUnitConfig not found: non-existing");
            async.complete();
        }));
    }

    @Test
    public void getStoredDataShouldReturnExpectedResult(TestContext context) {
        // when
        final Future<StoredDataResult> future = jdbcApplicationSettings.getStoredData(
                "1001", new HashSet<>(asList("1", "2")), new HashSet<>(asList("4", "5")), timeout);

        // then
        final Async async = context.async();
        final Map<String, String> expectedRequests = new HashMap<>();
        expectedRequests.put("1", "value1");
        expectedRequests.put("2", "value2");
        final Map<String, String> expectedImps = new HashMap<>();
        expectedImps.put("4", "value4");
        expectedImps.put("5", "value5");
        future.setHandler(context.asyncAssertSuccess(storedRequestResult -> {
            assertThat(storedRequestResult)
                    .isEqualTo(StoredDataResult.of(expectedRequests, expectedImps, emptyList()));
            async.complete();
        }));
    }

    @Test
    public void getAmpStoredDataShouldReturnExpectedResult(TestContext context) {
        // when
        final Future<StoredDataResult> future = jdbcApplicationSettings.getAmpStoredData(
                "1001", new HashSet<>(asList("1", "2")), new HashSet<>(asList("3", "4")), timeout);

        // then
        final Async async = context.async();
        final Map<String, String> expectedRequests = new HashMap<>();
        expectedRequests.put("1", "value1");
        expectedRequests.put("2", "value2");
        future.setHandler(context.asyncAssertSuccess(storedRequestResult -> {
            assertThat(storedRequestResult)
                    .isEqualTo(StoredDataResult.of(expectedRequests, emptyMap(), emptyList()));
            async.complete();
        }));
    }

    @Test
    public void getVideoStoredDataShouldReturnExpectedResult(TestContext context) {
        // when
        final Future<StoredDataResult> future = jdbcApplicationSettings.getVideoStoredData("1001",
                new HashSet<>(asList("1", "2")), new HashSet<>(asList("4", "5")), timeout);

        // then
        final Async async = context.async();
        final Map<String, String> expectedRequests = new HashMap<>();
        expectedRequests.put("1", "value1");
        expectedRequests.put("2", "value2");
        final Map<String, String> expectedImps = new HashMap<>();
        expectedImps.put("4", "value4");
        expectedImps.put("5", "value5");
        future.setHandler(context.asyncAssertSuccess(storedRequestResult -> {
            assertThat(storedRequestResult)
                    .isEqualTo(StoredDataResult.of(expectedRequests, expectedImps, emptyList()));
            async.complete();
        }));
    }

    @Test
    public void getVideoStoredDataShouldReturnStoredRequests(TestContext context) {
        // given
        jdbcApplicationSettings = new JdbcApplicationSettings(jdbcClient(), jacksonMapper, SELECT_UNION_QUERY,
                SELECT_UNION_QUERY, SELECT_RESPONSE_QUERY);

        // when
        final Future<StoredDataResult> storedRequestResultFuture =
                jdbcApplicationSettings.getVideoStoredData("1001", new HashSet<>(asList("1", "2", "3")),
                        new HashSet<>(asList("4", "5", "6")), timeout);

        // then
        final Async async = context.async();
        storedRequestResultFuture.setHandler(context.asyncAssertSuccess(storedRequestResult -> {
            final Map<String, String> expectedRequests = new HashMap<>();
            expectedRequests.put("1", "value1");
            expectedRequests.put("2", "value2");
            expectedRequests.put("3", "value3");
            final Map<String, String> expectedImps = new HashMap<>();
            expectedImps.put("4", "value4");
            expectedImps.put("5", "value5");
            expectedImps.put("6", "value6");
            assertThat(storedRequestResult).isEqualTo(
                    StoredDataResult.of(expectedRequests, expectedImps, emptyList()));
            async.complete();
        }));
    }

    @Test
    public void getStoredDataUnionSelectByIdShouldReturnStoredRequests(TestContext context) {
        // given
        jdbcApplicationSettings = new JdbcApplicationSettings(jdbcClient(), jacksonMapper, SELECT_UNION_QUERY,
                SELECT_UNION_QUERY, SELECT_RESPONSE_QUERY);

        // when
        final Future<StoredDataResult> storedRequestResultFuture =
                jdbcApplicationSettings.getStoredData("1001", new HashSet<>(asList("1", "2", "3")),
                        new HashSet<>(asList("4", "5", "6")), timeout);

        // then
        final Async async = context.async();
        storedRequestResultFuture.setHandler(context.asyncAssertSuccess(storedRequestResult -> {
            final Map<String, String> expectedRequests = new HashMap<>();
            expectedRequests.put("1", "value1");
            expectedRequests.put("2", "value2");
            expectedRequests.put("3", "value3");
            final Map<String, String> expectedImps = new HashMap<>();
            expectedImps.put("4", "value4");
            expectedImps.put("5", "value5");
            expectedImps.put("6", "value6");
            assertThat(storedRequestResult).isEqualTo(
                    StoredDataResult.of(expectedRequests, expectedImps, emptyList()));
            async.complete();
        }));
    }

    @Test
    public void getAmpStoredDataUnionSelectByIdShouldReturnStoredRequests(TestContext context) {
        // given
        jdbcApplicationSettings = new JdbcApplicationSettings(jdbcClient(), jacksonMapper, SELECT_UNION_QUERY,
                SELECT_UNION_QUERY, SELECT_RESPONSE_QUERY);

        // when
        final Future<StoredDataResult> storedRequestResultFuture =
                jdbcApplicationSettings.getAmpStoredData("1001", new HashSet<>(asList("1", "2", "3")),
                        new HashSet<>(asList("4", "5", "6")), timeout);

        // then
        final Async async = context.async();
        storedRequestResultFuture.setHandler(context.asyncAssertSuccess(storedRequestResult -> {
            final Map<String, String> expectedRequests = new HashMap<>();
            expectedRequests.put("1", "value1");
            expectedRequests.put("2", "value2");
            expectedRequests.put("3", "value3");
            assertThat(storedRequestResult).isEqualTo(
                    StoredDataResult.of(expectedRequests, emptyMap(), emptyList()));
            async.complete();
        }));
    }

    @Test
    public void getStoredDataShouldReturnResultWithErrorIfNoStoredRequestFound(TestContext context) {
        // when
        final Future<StoredDataResult> storedRequestResultFuture =
                jdbcApplicationSettings.getStoredData("1001", new HashSet<>(asList("1", "3")), emptySet(), timeout);

        // then
        final Async async = context.async();
        storedRequestResultFuture.setHandler(context.asyncAssertSuccess(storedRequestResult -> {
            assertThat(storedRequestResult).isEqualTo(StoredDataResult.of(singletonMap("1", "value1"), emptyMap(),
                    singletonList("No stored request found for id: 3")));
            async.complete();
        }));
    }

    @Test
    public void getStoredDataShouldReturnResultWithErrorIfNoStoredImpFound(TestContext context) {
        // when
        final Future<StoredDataResult> storedRequestResultFuture =
                jdbcApplicationSettings.getStoredData("1001", emptySet(), new HashSet<>(asList("4", "6")), timeout);

        // then
        final Async async = context.async();
        storedRequestResultFuture.setHandler(context.asyncAssertSuccess(storedRequestResult -> {
            assertThat(storedRequestResult).isEqualTo(StoredDataResult.of(emptyMap(), singletonMap("4", "value4"),
                    singletonList("No stored imp found for id: 6")));
            async.complete();
        }));
    }

    @Test
    public void getAmpStoredDataShouldReturnResultWithErrorIfNoStoredRequestFound(TestContext context) {
        // when
        final Future<StoredDataResult> storedRequestResultFuture =
                jdbcApplicationSettings.getAmpStoredData("1001", new HashSet<>(asList("1", "3")), emptySet(),
                        timeout);

        // then
        final Async async = context.async();
        storedRequestResultFuture.setHandler(context.asyncAssertSuccess(storedRequestResult -> {
            assertThat(storedRequestResult).isEqualTo(StoredDataResult.of(singletonMap("1", "value1"), emptyMap(),
                    singletonList("No stored request found for id: 3")));
            async.complete();
        }));
    }

    @Test
    public void getStoredDataShouldReturnErrorIfResultContainsLessColumnsThanExpected(TestContext context) {
        // given
        jdbcApplicationSettings = new JdbcApplicationSettings(jdbcClient(), jacksonMapper,
                SELECT_FROM_ONE_COLUMN_TABLE_QUERY, SELECT_FROM_ONE_COLUMN_TABLE_QUERY, SELECT_RESPONSE_QUERY);

        // when
        final Future<StoredDataResult> storedRequestResultFuture =
                jdbcApplicationSettings.getStoredData("1001", new HashSet<>(asList("1", "2", "3")), emptySet(),
                        timeout);

        // then
        final Async async = context.async();
        storedRequestResultFuture.setHandler(context.asyncAssertSuccess(storedRequestResult -> {
            assertThat(storedRequestResult).isEqualTo(StoredDataResult.of(emptyMap(), emptyMap(),
                    singletonList("Error occurred while mapping stored request data")));
            async.complete();
        }));
    }

    @Test
    public void getAmpStoredDataShouldReturnErrorIfResultContainsLessColumnsThanExpected(TestContext context) {
        // given
        jdbcApplicationSettings = new JdbcApplicationSettings(jdbcClient(), jacksonMapper,
                SELECT_FROM_ONE_COLUMN_TABLE_QUERY,
                SELECT_FROM_ONE_COLUMN_TABLE_QUERY, SELECT_RESPONSE_QUERY);

        // when
        final Future<StoredDataResult> storedRequestResultFuture =
                jdbcApplicationSettings.getAmpStoredData("1001", new HashSet<>(asList("1", "2", "3")), emptySet(),
                        timeout);

        // then
        final Async async = context.async();
        storedRequestResultFuture.setHandler(context.asyncAssertSuccess(storedRequestResult -> {
            assertThat(storedRequestResult).isEqualTo(StoredDataResult.of(emptyMap(), emptyMap(),
                    singletonList("Error occurred while mapping stored request data")));
            async.complete();
        }));
    }

    @Test
    public void getStoredDataShouldReturnErrorAndEmptyResult(TestContext context) {
        // when
        final Future<StoredDataResult> storedRequestResultFuture =
                jdbcApplicationSettings.getStoredData("1001", new HashSet<>(asList("3", "4")),
                        new HashSet<>(asList("6", "7")), timeout);

        // then
        final Async async = context.async();
        storedRequestResultFuture.setHandler(context.asyncAssertSuccess(storedRequestResult -> {
            assertThat(storedRequestResult).isEqualTo(StoredDataResult.of(emptyMap(), emptyMap(),
                    singletonList("No stored requests for ids [3, 4] and stored imps for ids [6, 7] were found")));
            async.complete();
        }));
    }

    @Test
    public void getAmpStoredDataShouldReturnErrorAndEmptyResult(TestContext context) {
        // when
        final Future<StoredDataResult> storedRequestResultFuture =
                jdbcApplicationSettings.getAmpStoredData("1001", new HashSet<>(asList("3", "4")), emptySet(),
                        timeout);

        // then
        final Async async = context.async();
        storedRequestResultFuture.setHandler(context.asyncAssertSuccess(storedRequestResult -> {
            assertThat(storedRequestResult).isEqualTo(StoredDataResult.of(emptyMap(), emptyMap(),
                    singletonList("No stored requests for ids [3, 4] were found")));
            async.complete();
        }));
    }

    @Test
    public void getAmpStoredDataShouldIgnoreImpIdsArgument(TestContext context) {
        // when
        final Future<StoredDataResult> storedRequestResultFuture =
                jdbcApplicationSettings.getAmpStoredData("1001", singleton("1"), singleton("4"), timeout);

        // then
        final Async async = context.async();
        storedRequestResultFuture.setHandler(context.asyncAssertSuccess(storedRequestResult -> {
            assertThat(storedRequestResult).isEqualTo(StoredDataResult.of(singletonMap("1", "value1"), emptyMap(),
                    emptyList()));
            async.complete();
        }));
    }

    @Test
    public void getStoredResponseShouldReturnExpectedResult(TestContext context) {
        // when
        final Future<StoredResponseDataResult> future = jdbcApplicationSettings.getStoredResponses(
                new HashSet<>(asList("1", "2")), timeout);

        // then
        final Async async = context.async();
        final Map<String, String> expectedResponses = new HashMap<>();
        expectedResponses.put("1", "response1");
        expectedResponses.put("2", "response2");

        future.setHandler(context.asyncAssertSuccess(storedResponseDataResult -> {
            assertThat(storedResponseDataResult)
                    .isEqualTo(StoredResponseDataResult.of(expectedResponses, emptyList()));
            async.complete();
        }));
    }

    @Test
    public void getStoredResponseShouldReturnResultWithErrorIfNotAllStoredResponsesWereFound(TestContext context) {
        // when
        final Future<StoredResponseDataResult> storedResponseDataResultFuture =
                jdbcApplicationSettings.getStoredResponses(new HashSet<>(asList("1", "3")), timeout);

        // then
        final Async async = context.async();
        storedResponseDataResultFuture.setHandler(context.asyncAssertSuccess(storedResponseDataResult -> {
            assertThat(storedResponseDataResult).isEqualTo(StoredResponseDataResult.of(singletonMap("1", "response1"),
                    singletonList("No stored response found for id: 3")));
            async.complete();
        }));
    }

    @Test
    public void getStoredResponseShouldReturnErrorIfResultContainsLessColumnsThanExpected(TestContext context) {
        // given
        jdbcApplicationSettings = new JdbcApplicationSettings(jdbcClient(), jacksonMapper, SELECT_QUERY, SELECT_QUERY,
                SELECT_ONE_COLUMN_RESPONSE_QUERY);

        // when
        final Future<StoredResponseDataResult> storedResponseDataResultFuture =
                jdbcApplicationSettings.getStoredResponses(new HashSet<>(asList("1", "2", "3")), timeout);

        // then
        final Async async = context.async();
        storedResponseDataResultFuture.setHandler(context.asyncAssertSuccess(storedResponseDataResult -> {
            assertThat(storedResponseDataResult).isEqualTo(StoredResponseDataResult.of(emptyMap(),
                    singletonList("Result set column number is less than expected")));
            async.complete();
        }));
    }

    @Test
    public void getStoredResponseShouldReturnErrorAndEmptyResult(TestContext context) {
        // when
        final Future<StoredResponseDataResult> storedResponseDataResultFuture =
                jdbcApplicationSettings.getStoredResponses(new HashSet<>(asList("3", "4")), timeout);

        // then
        final Async async = context.async();
        storedResponseDataResultFuture.setHandler(context.asyncAssertSuccess(storedResponseDataResult -> {
            assertThat(storedResponseDataResult).isEqualTo(StoredResponseDataResult.of(emptyMap(),
                    singletonList("No stored responses were found for ids: 3,4")));
            async.complete();
        }));
    }

    private JdbcClient jdbcClient() {
        return new BasicJdbcClient(vertx, JDBCClient.createShared(vertx,
                new JsonObject()
                        .put("url", JDBC_URL)
                        .put("driver_class", "org.h2.Driver")
                        .put("max_pool_size", 10)), metrics, clock);
    }
}<|MERGE_RESOLUTION|>--- conflicted
+++ resolved
@@ -125,20 +125,10 @@
                 + "varchar(40) NOT NULL);");
         connection.createStatement().execute("insert into accounts_account "
                 + "(uuid, price_granularity, banner_cache_ttl, video_cache_ttl, events_enabled, enforce_ccpa, "
-<<<<<<< HEAD
-                + "tcf_config, analytics_sampling_factor, truncate_target_attr) values ('1001','med', 100, 100, "
-                + "TRUE, TRUE, '{\"enabled\": true, "
-                + "\"integration-enabled\": {\"amp\": true, \"app\": true, \"video\": true, \"web\": true}}', 1, 0);");
-=======
                 + "tcf_config, analytics_sampling_factor, truncate_target_attr, default_integration, analytics_config) "
-                + "values ('accountId','med', 100, 100, TRUE, TRUE, '{\"enabled\": true, "
+                + "values ('1001','med', 100, 100, TRUE, TRUE, '{\"enabled\": true, "
                 + "\"integration-enabled\": {\"amp\": true, \"app\": true, \"video\": true, \"web\": true}}', 1, 0, "
                 + "'web', '{\"auction-events\": {\"amp\": true}}');");
-        connection.createStatement().execute("insert into s2sconfig_config (uuid, config)"
-                + " values ('adUnitConfigId', 'config');");
-        connection.createStatement().execute("insert into stored_requests (reqid, requestData) values ('1','value1');");
-        connection.createStatement().execute("insert into stored_requests (reqid, requestData) values ('2','value2');");
->>>>>>> 0dae95cf
         connection.createStatement().execute(
                 "insert into s2sconfig_config (uuid, config) values ('adUnitConfigId', 'config');");
         connection.createStatement().execute(
